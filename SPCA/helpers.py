import numpy as np
import scipy.optimize as spopt

import matplotlib.pyplot as plt

from astropy.stats import sigma_clip

import inspect
from functools import partial

import os, sys
lib_path = os.path.abspath(os.path.join('../'))
sys.path.append(lib_path)

# Used to cut short an MCMC step if it hangs
import timeout_decorator

# SPCA libraries
import SPCA
from SPCA import astro_models, detec_models, bliss

<<<<<<< HEAD
class signal_params(object):
    # class constructor
    def __init__(self, name='planet', t0=0., per=1., rp=0.1,
                 a=8., inc=90., ecosw=0.0, esinw=0.0, q1=0.01, q2=0.01,
                 fp=0.001, A=0.1, B=0.0, C=0.0, D=0.0, sigF=0.0003, mode=''):
        self.name    = name
        self.t0      = t0
        self.t0_err  = 0.0
        self.per     = per
        self.per_err = 0.0
        self.rp      = rp
        self.a       = a
        self.a_err   = 0.0
        self.inc     = inc
        self.inc_err = 0.0
        self.ecosw = ecosw
        self.esinw = esinw
        self.q1    = q1
        self.q2    = q2
        self.fp    = fp
        self.A     = A
        self.B     = B
        self.C     = C
        self.D     = D
        self.r2    = None
        self.r2off = 0.0
        self.c1    = 1.0
        self.c2    = 0.0
        self.c3    = 0.0
        self.c4    = 0.0
        self.c5    = 0.0
        self.c6    = 0.0
        self.c7    = 0.0
        self.c8    = 0.0
        self.c9    = 0.0
        self.c10   = 0.0
        self.c11   = 0.0
        self.c12   = 0.0
        self.c15   = 0.0
        self.c13   = 0.0
        self.c14   = 0.0
        self.c16   = 0.0
        self.c17   = 0.0
        self.c18   = 0.0
        self.c19   = 0.0
        self.c20   = 0.0
        self.c21   = 0.0
        self.d1    = 1.0
        self.d2    = 0.0
        self.d3    = 0.0
        self.s1    = 0.0
        self.s2    = 0.0
        self.m1    = 0.0
        self.gpAmp = -2.
        self.gpLx  = -2.
        self.gpLy  = -2.
        self.sigF  = sigF
        self.mode  = mode
        self.Tstar = None
        self.Tstar_err = None

def get_data(path):
=======
# FIX: Add a docstring for this function
def signal_params():
    
    p0_obj = {'name': 'planet', 't0': 0.0, 't0_err': 0.0, 'per': 1.0, 'per_err': 0.0,
              'rp': 0.1, 'a': 8.0, 'a_err': 0.0, 'inc': 90.0, 'inc_err': 0.0, 'ecosw': 0.0,
              'esinw': 0.0, 'q1': 0.01, 'q2': 0.01, 'fp': 0.001, 'A': 0.1, 'B': 0.0,
              'C': 0.0, 'D': 0.0, 'r2': None, 'r2off': 0.0, 'c1': 1.0}
    
    p0_obj.update(dict([['c'+str(i), 0.0] for i in range(2,22)]))
    p0_obj.update({'d1': 1.0, 'd2': 0.0, 'd3': 0.0, 's1': 0.0, 's2': 0.0, 'm1': 0.0})
    p0_obj.update(dict([['p'+str(i)+'_1', 0.5] for i in range(1,10)]))
    p0_obj.update(dict([['p'+str(i)+'_1', 0.5] for i in range(10,26)]))
    p0_obj.update(dict([['p'+str(i)+'_2', 0.2] for i in range(1,26)]))
    p0_obj.update({'gpAmp': -2.0, 'gpLx': -2.0, 'gpLy': -2.0, 'sigF': 0.0003, 'mode': '', 'Tstar': None, 'Tstar_err': None})
    
    params = np.array(['t0', 'per', 'rp', 'a', 'inc', 'ecosw', 'esinw', 'q1', 'q2', 'fp', 
                            'A', 'B', 'C', 'D', 'r2', 'r2off'])
    params = np.append(params, ['c'+str(i) for i in range(1,22)])
    params = np.append(params, ['d1', 'd2', 'd3', 's1', 's2', 'm1'])
    params = np.append(params, ['p'+str(i)+'_1' for i in range(1,26)])
    params = np.append(params, ['p'+str(i)+'_2' for i in range(1,26)])
    params = np.append(params, ['gpAmp', 'gpLx', 'gpLy', 'sigF'])
 
    fancyParams = np.array([r'$t_0$', r'$P_{\rm orb}$', r'$R_p/R_*$', r'$a/R_*$', r'$i$',
                            r'$e \cos(\omega)$', r'$e \sin(\omega)$', r'$q_1$', r'$q_2$', r'$f_p$', r'$A$', r'$B$',
                            r'$C$', r'$D$', r'$R_{p,2}/R_*$', r'$R_{p,2}/R_*$ Offset'])
    fancyParams = np.append(fancyParams, ['$C_'+str(i)+'$' for i in range(1,22)])
    fancyParams = np.append(fancyParams, [r'$D_1$', r'$D_2$', r'$D_3$', r'$S_1$', r'$S_2$', r'$M_1$'])
    fancyParams = np.append(fancyParams, [r'$p_{'+str(i)+'-1}$' for i in range(1,26)])
    fancyParams = np.append(fancyParams, [r'$p_{'+str(i)+'-2}$' for i in range(1,26)])
    fancyParams = np.append(fancyParams, [r'$GP_{amp}$', r'$GP_{Lx}$', r'$GP_{Ly}$', r'$\sigma_F$'])
    
    p0_obj.update({'params': params, 'fancyParams': fancyParams})

    return p0_obj

def get_data(path, mode, path_aper='', cut=0):
>>>>>>> 21ec5ae4
    """Retrieve binned data.

    Args:
        path (string): Full path to the data file output by photometry routine.
        mode (string): The string specifying the detector and astrophysical model to use.
        path_aper (string, optional): Full path to the data file output by aperture photometry routine.
        cut (int, optional): Number of data points to remove from the start of the arrays.

    Returns:
        tuple: flux (ndarray; Flux extracted for each frame),
            flux_err (ndarray; uncertainty on the flux for each frame),
            time (ndarray; Time stamp for each frame),
            xdata (ndarray; X-coordinate of the centroid for each frame),
            ydata (ndarray; Y-coordinate of the centroid for each frame), 
            psfwx (ndarray; X-width of the target's PSF for each frame), 
            psfwy (ndarray; Y-width of the target's PSF for each frame).

    """
    
    if 'pld' in mode.lower():
        if '3x3' in mode.lower():
            npix = 3
        elif '5x5' in mode.lower():
            npix = 5
        else:
            # FIX, throw an actual error
            print('Error: only 3x3 and 5x5 boxes for PLD are supported.')
            return
        stamp     = np.loadtxt(path, usecols=np.arange(int(npix**2)), skiprows=1)       # electrons
        time     = np.loadtxt(path, usecols=[int(2*npix**2)], skiprows=1)     # BMJD
        
        order = np.argsort(time)
        stamp = stamp[order][cut:]
        time_pld = time[order][cut:]
        
        # Sigma clip per data cube (also masks invalids)
        # Convert masks into which indices to keep
        mask_pld = np.logical_not(sigma_clip(stamp.sum(axis=1), sigma=6).mask)
        
    
    if 'pldaper' in mode.lower() or 'pld' not in mode.lower():
        if 'pld' not in mode.lower():
            path_aper = path
        flux     = np.loadtxt(path_aper, usecols=[0], skiprows=1)     # electrons
        flux_err = np.loadtxt(path_aper, usecols=[1], skiprows=1)     # electrons
        time     = np.loadtxt(path_aper, usecols=[2], skiprows=1)     # BMJD
        xdata    = np.loadtxt(path_aper, usecols=[4], skiprows=1)     # pixel
        ydata    = np.loadtxt(path_aper, usecols=[6], skiprows=1)     # pixel
        psfxw = np.loadtxt(path_aper, usecols=[8], skiprows=1)     # pixel
        psfyw = np.loadtxt(path_aper, usecols=[10], skiprows=1)    # pixel
        
        order = np.argsort(time)
        flux = flux[order][cut:]
        flux_err = flux_err[order][cut:]
        time = time[order][cut:]
        xdata = xdata[order][cut:]
        ydata = ydata[order][cut:]
        psfxw = psfxw[order][cut:]
        psfyw = psfyw[order][cut:]
        
        # Sigma clip per data cube (also masks invalids)
        try:
            FLUX_clip  = sigma_clip(flux, sigma=6, maxiters=1)
            FERR_clip  = sigma_clip(flux_err, sigma=6, maxiters=1)
            XDATA_clip = sigma_clip(xdata, sigma=6, maxiters=1)
            YDATA_clip = sigma_clip(ydata, sigma=6, maxiters=1)
            PSFXW_clip = sigma_clip(psfxw, sigma=6, maxiters=1)
            PSFYW_clip = sigma_clip(psfyw, sigma=6, maxiters=1)
        except TypeError:
            FLUX_clip  = sigma_clip(flux, sigma=6, iters=1)
            FERR_clip  = sigma_clip(flux_err, sigma=6, iters=1)
            XDATA_clip = sigma_clip(xdata, sigma=6, iters=1)
            YDATA_clip = sigma_clip(ydata, sigma=6, iters=1)
            PSFXW_clip = sigma_clip(psfxw, sigma=6, iters=1)
            PSFYW_clip = sigma_clip(psfyw, sigma=6, iters=1)

        # Combine masks for aperture photometry
        MASK  = FLUX_clip.mask + XDATA_clip.mask + YDATA_clip.mask + PSFXW_clip.mask + PSFYW_clip.mask
        # Convert masks into which indices to keep
        mask_aper = np.logical_not(MASK)
        
    # Combine masks in needed
    if 'pldaper' in mode.lower():
        mask = np.logical_and(mask_pld, mask_aper)
    elif 'pld' in mode.lower():
        mask = mask_pld
    else:
        mask = mask_aper
        
        
    # Apply masks
    if 'pld' in mode.lower():
        #Transpose pixel stamp array for easier use
        stamp = stamp[mask].T
        
        if 'pldaper' not in mode.lower():
            time = time[mask]
            flux = np.sum(stamp, axis=0).reshape(1,-1)
            
        #Normalize stamp pixel values by the sum of the stamp
        stamp /= np.sum(stamp, axis=0)
        
    if 'pldaper' in mode.lower() or 'pld' not in mode.lower():
        flux = flux[mask]
        flux_err = flux_err[mask]
        time = time[mask]
        xdata = xdata[mask]
        ydata = ydata[mask]
        psfxw = psfxw[mask]
        psfyw = psfyw[mask]
        
        factor = 1/(np.median(flux))
        flux = factor*flux
        flux_err = factor*flux
        
        # redefining the zero centroid position
        if 'bliss' not in mode.lower():
            mid_x, mid_y = np.mean(xdata), np.mean(ydata)
            xdata -= mid_x
            ydata -= mid_y
    
    if 'pld' in mode.lower():
        if 'pld2' in mode.lower() or 'pldaper2' in mode.lower():
            # Add on the 2nd order PLD pixel lightcurves
            stamp2 = stamp**2
            stamp2 /= stamp2.sum(axis=0)
            stamp = np.append(stamp, stamp, axis=0)
        
        return stamp, flux, time
    else:
        return flux, flux_err, time, xdata, ydata, psfxw, psfyw

def get_full_data(path, mode, path_aper='', cut=0, nFrames=64, ignore=np.array([])):
    """Retrieve unbinned data.

    Args:
        path (string): Full path to the unbinned data file output by photometry routine.
        mode (string): The string specifying the detector and astrophysical model to use.
        path_aper (string, optional): Full path to the data file output by aperture photometry routine.
        cut (int, optional): Number of data points to remove from the start of the arrays.
        nFrames (int, optional): The number of frames that were binned together in the binned data.
        ignore (ndarray, optional): Array specifying which frames were found to be bad and should be ignored.

    Returns:
        tuple: flux (ndarray; Flux extracted for each frame),
            flux_err (ndarray; uncertainty on the flux for each frame),
            time (ndarray; Time stamp for each frame),
            xdata (ndarray; X-coordinate of the centroid for each frame),
            ydata (ndarray; Y-coordinate of the centroid for each frame), 
            psfwx (ndarray; X-width of the target's PSF for each frame), 
            psfwy (ndarray; Y-width of the target's PSF for each frame).

    """
    
    if 'pld' in mode.lower():
        if '3x3' in mode.lower():
            npix = 3
        elif '5x5' in mode.lower():
            npix = 5
        else:
            # FIX, throw an actual error
            print('Error: only 3x3 and 5x5 stamps for PLD are supported.')
            return
        stamp     = np.loadtxt(path, usecols=np.arange(int(npix**2)), skiprows=1)       # electrons
        time     = np.loadtxt(path, usecols=[int(npix**2)], skiprows=1)     # BMJD
        
        order = np.argsort(time)
        stamp = stamp[order][int(cut*nFrames):]
        time = time[order][int(cut*nFrames):]
        
        # Clip bad frames
        MASK  = sigma_clip(stamp.sum(axis=1), sigma=6).mask+np.isnan(time)
        # Convert masks into which indices to keep
        mask_pld = np.logical_not(MASK)
    
    if 'pldaper' in mode.lower() or 'pld' not in mode.lower():
        if 'pld' not in mode.lower():
            path_aper = path
        flux     = np.loadtxt(path_aper, usecols=[0], skiprows=1)     # electrons
        flux_err = np.loadtxt(path_aper, usecols=[1], skiprows=1)     # electrons
        time     = np.loadtxt(path_aper, usecols=[2], skiprows=1)     # hours
        xdata    = np.loadtxt(path_aper, usecols=[3], skiprows=1)     # pixels
        ydata    = np.loadtxt(path_aper, usecols=[4], skiprows=1)     # pixels
        psfxw    = np.loadtxt(path_aper, usecols=[5], skiprows=1)     # pixels
        psfyw    = np.loadtxt(path_aper, usecols=[6], skiprows=1)     # pixels
        
        order = np.argsort(time)
        flux = flux[order][int(cut*nFrames):]
        flux_err = flux_err[order][int(cut*nFrames):]
        time = time[order][int(cut*nFrames):]
        xdata = xdata[order][int(cut*nFrames):]
        ydata = ydata[order][int(cut*nFrames):]
        psfxw = psfxw[order][int(cut*nFrames):]
        psfyw = psfyw[order][int(cut*nFrames):]
        
        # Sigma clip per data cube (also masks invalids)
        try:
            FLUX_clip  = sigma_clip(flux, sigma=6, maxiters=1)
            FERR_clip  = sigma_clip(flux_err, sigma=6, maxiters=1)
            XDATA_clip = sigma_clip(xdata, sigma=6, maxiters=1)
            YDATA_clip = sigma_clip(ydata, sigma=6, maxiters=1)
            PSFXW_clip = sigma_clip(psfxw, sigma=6, maxiters=1)
            PSFYW_clip = sigma_clip(psfyw, sigma=6, maxiters=1)
        except TypeError:
            FLUX_clip  = sigma_clip(flux, sigma=6, iters=1)
            FERR_clip  = sigma_clip(flux_err, sigma=6, iters=1)
            XDATA_clip = sigma_clip(xdata, sigma=6, iters=1)
            YDATA_clip = sigma_clip(ydata, sigma=6, iters=1)
            PSFXW_clip = sigma_clip(psfxw, sigma=6, iters=1)
            PSFYW_clip = sigma_clip(psfyw, sigma=6, iters=1)
        
        mask_nan = np.isnan(flux)
        
        # Combine aperture masks
        MASK  = FLUX_clip.mask + XDATA_clip.mask + YDATA_clip.mask + PSFXW_clip.mask + PSFYW_clip.mask + mask_nan
        # Convert masks into which indices to keep
        mask_aper = np.logical_not(MASK)
        
    # Combine masks in needed
    if 'pldaper' in mode.lower():
        mask = np.logical_and(mask_pld, mask_aper)
    elif 'pld' in mode.lower():
        mask = mask_pld
    else:
        mask = mask_aper
        
        
    # Apply masks
    if 'pld' in mode.lower():
        #Transpose pixel stamp array for easier use
        stamp = stamp[mask].T
        
        if 'pldaper' not in mode.lower():
            time = time[mask]
            flux = np.sum(stamp, axis=0).reshape(1,-1)
        
        #Normalize stamp pixel values by the sum of the stamp
        stamp /= np.sum(stamp, axis=0)
        
    if 'pldaper' in mode.lower() or 'pld' not in mode.lower():
        flux = flux[mask]
        flux_err = flux_err[mask]
        time = time[mask]
        xdata = xdata[mask]
        ydata = ydata[mask]
        psfxw = psfxw[mask]
        psfyw = psfyw[mask]
        
        factor = 1/(np.median(flux))
        flux = factor*flux
        flux_err = factor*flux
        
        # redefining the zero centroid position
        if 'bliss' not in mode.lower():
            mid_x, mid_y = np.mean(xdata), np.mean(ydata)
            xdata -= mid_x
            ydata -= mid_y
    
    if 'pld' in mode.lower():
        if 'pld2' in mode.lower() or 'pldaper2' in mode.lower():
            # Add on the 2nd order PLD pixel lightcurves
            stamp2 = stamp**2
            stamp2 /= stamp2.sum(axis=0)
            stamp = np.append(stamp, stamp, axis=0)
        
        return stamp, flux, time
    else:
        return flux, flux_err, time, xdata, ydata, psfxw, psfyw
    
def time_sort_data(flux, flux_err, time, xdata, ydata, psfxw, psfyw, cut=0):
    """Sort the data in time and cut off any bad data at the start of the observations (e.g. ditered AOR).
    Args:
        flux (ndarray): Flux extracted for each frame.
        flux_err (ndarray): uncertainty on the flux for each frame.
        time (ndarray): Time stamp for each frame.
        xdata (ndarray): X-coordinate of the centroid for each frame.
        ydata (ndarray): Y-coordinate of the centroid for each frame.
        psfwx (ndarray): X-width of the target's PSF for each frame.
        psfwy (ndarray): Y-width of the target's PSF for each frame.
    Returns:
        tuple: flux (ndarray; Flux extracted for each frame),
            flux_err (ndarray; uncertainty on the flux for each frame),
            time (ndarray; Time stamp for each frame),
            xdata (ndarray; X-coordinate of the centroid for each frame),
            ydata (ndarray; Y-coordinate of the centroid for each frame), 
            psfwx (ndarray; X-width of the target's PSF for each frame), 
            psfwy (ndarray; Y-width of the target's PSF for each frame).
    """
    
    # sorting chronologically
    index      = np.argsort(time)
    time0      = time[index]
    flux0      = flux[index]
    flux_err0  = flux_err[index]
    xdata0     = xdata[index]
    ydata0     = ydata[index]
    psfxw0     = psfxw[index]
    psfyw0     = psfyw[index]

    # chop off dithered-calibration AOR if requested
    time       = time0[cut:]
    flux       = flux0[cut:]
    flux_err   = flux_err0[cut:]
    xdata      = xdata0[cut:]
    ydata      = ydata0[cut:]
    psfxw      = psfxw0[cut:]
    psfyw      = psfyw0[cut:]
    return flux, flux_err, time, xdata, ydata, psfxw, psfyw  
    
def expand_dparams(dparams, mode):
    """Add any implicit dparams given the mode (e.g. GP parameters if using a Polynomial model).

    Args:
        dparams (ndarray): A list of strings specifying which parameters shouldn't be fit.
        mode (string): The string specifying the detector and astrophysical model to use.

    Returns:
        ndarray: The updated dparams array.

    """
    
    modeLower = mode.lower()
    
    if 'ellipse' not in modeLower:
        dparams = np.append(dparams, ['r2', 'r2off'])
    elif 'offset' not in modeLower:
        dparams = np.append(dparams, ['r2off'])

    if 'v2' not in modeLower:
        dparams = np.append(dparams, ['C', 'D'])

    if 'poly' not in modeLower:
        dparams = np.append(dparams, ['c'+str(int(i)) for i in range(22)])  
    elif 'poly2' in modeLower:
        dparams = np.append(dparams, ['c'+str(int(i)) for i in range(7,22)])
    elif 'poly3' in modeLower:
        dparams = np.append(dparams, ['c'+str(int(i)) for i in range(11,22)])
    elif 'poly4' in modeLower:
        dparams = np.append(dparams, ['c'+str(int(i)) for i in range(16,22)])
        
    if 'ecosw' in dparams and 'esinw' in dparams:
        dparams = np.append(dparams, ['ecc', 'anom', 'w'])
        
    if 'psfw' not in modeLower:
        dparams = np.append(dparams, ['d1', 'd2', 'd3'])
        
    if 'hside' not in modeLower:
        dparams = np.append(dparams, ['s1', 's2'])
        
    if 'tslope' not in modeLower:
        dparams = np.append(dparams, ['m1'])
        
    if 'pld' not in mode.lower():
        dparams = np.append(dparams, ['p0_0'])
        dparams = np.append(dparams, ['p'+str(int(i))+'_1' for i in range(1,26)])
        dparams = np.append(dparams, ['p'+str(int(i))+'_2' for i in range(1,26)])
    elif 'pld' in mode.lower():
        if 'pld1' in mode.lower() or 'pldaper1' in mode.lower():
            if '3x3' in mode.lower():
                dparams = np.append(dparams, ['p'+str(int(i))+'_1' for i in range(10,26)])
            dparams = np.append(dparams, ['p'+str(int(i))+'_2' for i in range(1,26)])
        elif '3x3' in mode.lower():
            dparams = np.append(dparams, ['p'+str(int(i))+'_1' for i in range(10,26)])
            dparams = np.append(dparams, ['p'+str(int(i))+'_2' for i in range(10,26)])
        
    if 'gp' not in modeLower:
        dparams = np.append(dparams, ['gpAmp', 'gpLx', 'gpLy'])
    
    return dparams

# FIX: Add a docstring for this function
def get_p0(dparams, obj):
    """Initialize the p0 variable to the defaults.

    Args:
        dparams (ndarray): A list of strings specifying which parameters shouldn't be fit.
        obj (object): An object containing the default values for all fittable parameters. #FIX: change this to dict later

    Returns:
        tuple: p0 (ndarray; the initialized values),\
            fit_params (ndarray; the names of the fitted variables),
            fancy_labels (ndarray; the nicely formatted names of the fitted variables)
    
    """
    
    function_params = obj['params']
    fancy_names = obj['fancyParams']
    
    fit_params = np.array([sa for sa in function_params if not any(sb in sa for sb in dparams)])
    fancy_labels = np.array([fancy_names[i] for i in range(len(function_params)) if not function_params[i] in dparams])
    p0 = np.zeros(len(fit_params),dtype=float)
    for i in range(len(fit_params)):
        p0[i] = obj[fit_params[i]]
    return p0, fit_params, fancy_labels

# FIX: Add a docstring for this function
def lnprior_gaussian(p0, priorInds, priors, errs):
    prior = 0
    for i in range(len(priorInds)):
        prior -= 0.5*(((p0[priorInds[i]] - priors[i])/errs[i])**2.)
    return prior

# FIX: Add a docstring for this function
def lnprior_uniform(p0, priorInds, limits):
    if priorInds == []:
        return 0
    elif np.any(np.logical_or(np.array(limits)[:,0] < p0[priorInds],
                            np.array(limits)[:,1] > p0[priorInds])):
        return -np.inf
    else:
        return 0

# FIX: Add a docstring for this function
def lnprior_gamma(p0, priorInd, shape, rate):
    if priorInd is not None:
        x = np.exp(p0[priorInd])
        alpha = shape
        beta = rate
        return np.log(beta**alpha * x**(alpha-1) * np.exp(-beta*x) / np.math.factorial(alpha-1))
    else:
        return 0

# FIX: Add a docstring for this function
def lnprior_custom(p0, gpriorInds, priors, errs, upriorInds, uparams_limits, gammaInd):
    # Combine all the different priors
    return (lnprior_gaussian(p0, gpriorInds, priors, errs)+
            lnprior_uniform(p0, upriorInds, uparams_limits)+
            lnprior_gamma(p0, gammaInd, 1, 100))


# FIX - check if sigF in p0, otherwise use a fixed value passed in through signal_input or something
def lnlike(p0, p0_labels, signalfunc, signal_input):
    """Evaluate the ln-likelihood at the position p0.
    
    Note: We assumine that we are always fitting for the photometric scatter (sigF). 

    Args:
        p0 (ndarray): The array containing the n-D position to evaluate the log-likelihood at.
        p0_labels (ndarray): An array containing the names of the fitted parameters.
        signalfunc (function): The super function to model the astrophysical and detector functions.
        signal_input (list): The collection of other assorted variables required for signalfunc beyond just p0.

    Returns:
        float: The ln-likelihood evaluated at the position p0.
    
    """
    
    flux = signal_input[0]
    mode = signal_input[-1]
    
    if 'gp' in mode.lower():
        model, gp = signalfunc(signal_input, predictGp=False, returnGp=True, **dict([[p0_labels[i], p0[i]] for i in range(len(p0))]))
        
        return gp.log_likelihood(flux-model)
    else:
        # define model
        model = signalfunc(signal_input, **dict([[p0_labels[i], p0[i]] for i in range(len(p0))]))
        return loglikelihood(flux, model, p0[-1])
    
def lnprob(p0, p0_labels, signalfunc, lnpriorfunc, signal_input, checkPhasePhis, gpriorInds, priors, errs, upriorInds, uparams_limits, gammaInd):
    """Evaluate the ln-probability of the signal function at the position p0, including priors.

    Args:
        p0 (ndarray): The array containing the n-D position to evaluate the log-likelihood at.
        p0_labels (ndarray): An array containing the names of the fitted parameters.
        signalfunc (function): The super function to model the astrophysical and detector functions.
        lnpriorfunc (function): The function to evaluate the default ln-prior.
        signal_input (list): The collection of other assorted variables required for signalfunc beyond just p0.
        checkPhasePhis (ndarray): The phase angles to use when checking that the phasecurve is always positive.
        lnpriorcustom (function, optional): An additional function to evaluate the a user specified ln-prior function
            (default is None).

    Returns:
        float: The ln-probability evaluated at the position p0.
    
    """
    
    # Evalute the prior first since this is much quicker to compute
    lp = lnpriorfunc(mode=signal_input[-1], checkPhasePhis=checkPhasePhis, **dict([[p0_labels[i], p0[i]] for i in range(len(p0))]))
    if not np.isfinite(lp):
        return -np.inf
    
    lp += lnprior_custom(p0, gpriorInds, priors, errs, upriorInds, uparams_limits, gammaInd)
    if not np.isfinite(lp):
        return -np.inf
    
    lp += lnlike(p0, p0_labels, signalfunc, signal_input)
    if not np.isfinite(lp):
        return -np.inf
    else:
        return lp

# def lnprob(p0, p0_labels, signalfunc, lnpriorfunc, signal_input, checkPhasePhis, lnpriorcustom=None):
#     try:
#         return _lnprob(p0, p0_labels, signalfunc, lnpriorfunc, signal_input, checkPhasePhis, lnpriorcustom)
#     except timeout_decorator.timeout_decorator.TimeoutError:
#         print(f'MCMC step froze for 10 seconds with p0={p0}\n',end='', flush=True)
#         return -np.inf
    
def lnprior(t0, per, rp, a, inc, ecosw, esinw, q1, q2, fp, A, B, C, D, r2, r2off,
            c1,  c2,  c3,  c4,  c5,  c6, c7,  c8,  c9,  c10, c11, c12, c13, c14, c15, c16, c17, c18, c19, c20, c21,
            d1, d2, d3, s1, s2, m1,
            p1_1, p2_1, p3_1, p4_1, p5_1, p6_1, p7_1, p8_1, p9_1, p10_1, p11_1, p12_1, p13_1, p14_1, p15_1,
            p16_1, p17_1, p18_1, p19_1, p20_1, p21_1, p22_1, p23_1, p24_1, p25_1,
            p1_2, p2_2, p3_2, p4_2, p5_2, p6_2, p7_2, p8_2, p9_2, p10_2, p11_2, p12_2, p13_2, p14_2, p15_2,
            p16_2, p17_2, p18_2, p19_2, p20_2, p21_2, p22_2, p23_2, p24_2, p25_2,
            gpAmp, gpLx, gpLy, sigF,
            mode, checkPhasePhis):
    """Check that the parameters are physically plausible.

    Args:
        t0 (float): Time of inferior conjunction.
        per (float): Orbital period.
        rp (float): Planet radius (in units of stellar radii).
        a (float): Semi-major axis (in units of stellar radii).
        inc (float): Orbital inclination (in degrees).
        ecosw (float): Eccentricity multiplied by the cosine of the longitude of periastron (value between -1 and 1).
        esinw (float): Eccentricity multiplied by the sine of the longitude of periastron (value between -1 and 1).
        q1 (float): Limb darkening coefficient 1, parametrized to range between 0 and 1.
        q2 (float): Limb darkening coefficient 2, parametrized to range between 0 and 1.
        fp (float): Planet-to-star flux ratio.
        A (float): Amplitude of the first-order cosine term.
        B (float): Amplitude of the first-order sine term.
        C (float): Amplitude of the second-order cosine term. Default=0.
        D (float): Amplitude of the second-order sine term. Default=0.
        r2 (float): Planet radius along sub-stellar axis (in units of stellar radii). Default=None.
        r2off (float): Angle to the elongated axis with respect to the sub-stellar axis (in degrees). Default=None.
        c1--c21 (float): The polynomial model amplitudes.
        d1 (float): The constant offset term. #FIX - I don't think this should be here.
        d2 (float): The slope in sensitivity with the PSF width in the x direction.
        d3 (float): The slope in sensitivity with the PSF width in the y direction.
        s1 (float): The amplitude of the heaviside step function.
        s2 (float): The location of the step in the heaviside function.
        m1 (float): The slope in sensitivity over time with respect to time[0].
        p1_1--p25_1 (float): The 1st order PLD coefficients for 3x3 or 5x5 PLD stamps.
        p1_2--p25_2 (float): The 2nd order PLD coefficients for 3x3 or 5x5 PLD stamps.
        gpAmp (float): The natural logarithm of the GP covariance amplitude.
        gpLx (float): The natural logarithm of the GP covariance lengthscale in x.
        gpLy (float): The natural logarithm of the GP covariance lengthscale in y.
        sigF (float): The white noise in units of F_star.
        mode (string): The string specifying the detector and astrophysical model to use.
        checkPhasePhis (ndarray): The phase angles to use when checking that the phasecurve is always positive.

    Returns:
        float: The default ln-prior evaluated at the position p0.
    
    """
    
    check = astro_models.check_phase(checkPhasePhis, A, B, C, D)
    if ((0 < rp < 1) and (0 < fp < 1) and (0 < q1 < 1) and (0 < q2 < 1) and
        (70 < inc < 110) and (-1 < ecosw < 1) and (-1 < esinw < 1)
        and (check == False) and (0 < sigF < 1) and (m1 > -1)):
        return 0.0
    else:
        return -np.inf

def chi2(data, fit, err):
    """Compute the chi-squared statistic.

    Args:
        data (ndarray): The real y values.
        fit (ndarray): The fitted y values.
        err (ndarray or float): The y error(s).

    Returns:
        float: The chi-squared statistic.
    
    """
    
    #using inverse sigma since multiplying is faster than dividing
    inv_err = err**-1
    return np.sum(((data - fit)*inv_err)**2)

def loglikelihood(data, fit, err):
    """Compute the lnlikelihood.

    Args:
        data (ndarray): The real y values.
        fit (ndarray): The fitted y values.
        err (ndarray or float): The y error(s).

    Returns:
        float: The lnlikelihood.
    
    """
    
    #using inverse sigma since multiplying is faster than dividing
    inv_err = err**-1
    len_fit = len(fit)
    return -0.5*np.sum(((data - fit)*inv_err)**2) + len_fit*np.log(inv_err) - len_fit*np.log(np.sqrt(2*np.pi))

def evidence(logL, Npar, Ndat):
    """Compute the Bayesian evidence.

    Args:
        logL (float): The lnlikelihood.
        Npar (int): The number of fitted parameters.
        Ndat (int): The number of data fitted.

    Returns:
        float: The Bayesian evidence.
    
    """
    
    return logL - (Npar/2.)*np.log(Ndat)

def BIC(logL, Npar, Ndat):
    """Compute the Bayesian Information Criterion.

    Args:
        logL (float): The lnlikelihood.
        Npar (int): The number of fitted parameters.
        Ndat (int): The number of data fitted.

    Returns:
        float: The Bayesian Information Criterion.
    
    """
    
    return -2.*evidence(logL, Npar, Ndat)


def binValues(values, binAxisValues, nbin, assumeWhiteNoise=False):
    """Bin values and compute their binned noise.

    Args:
        values (ndarray): An array of values to bin.
        binAxisValues (ndarray): Values of the axis along which binning will occur.
        nbin (int): The number of bins desired.
        assumeWhiteNoise (bool, optional): Divide binned noise by sqrt(nbinned) (True) or not (False, default).

    Returns:
        tuple: binned (ndarray; the binned values),
            binnedErr (ndarray; the binned errors)
    
    """
    
    bins = np.linspace(np.nanmin(binAxisValues), np.nanmax(binAxisValues), nbin)
    digitized = np.digitize(binAxisValues, bins)
    binned = np.array([np.nanmedian(values[digitized == i]) for i in range(1, nbin)])
    binnedErr = np.nanmean(np.array([np.nanstd(values[digitized == i]) for i in range(1, nbin)]))
    if assumeWhiteNoise:
        binnedErr /= np.sqrt(len(values)/nbin)
    return binned, binnedErr

def binnedNoise(x, y, nbin):
    """Compute the binned noise (not assuming white noise)

    Args:
        x (ndarray): The values along the binning axis.
        y (ndarray): The values which should be binned.
        nbin (int): The number of bins desired.

    Returns:
        ndarray: The binned noise (not assuming white noise).
    
    """
    
    bins = np.linspace(np.min(x), np.max(x), nbin)
    digitized = np.digitize(x, bins)
    y_means = np.array([np.nanmean(y[digitized == i]) for i in range(1, nbin)])
    return np.nanstd(y_means)

def getIngressDuration(p0_mcmc, p0_labels, p0_obj, intTime):
    """Compute the transit/eclipse ingress duration in units of datapoints.
    
    Warning - this assumes a circular orbit!

    Args:
        p0_mcmc (ndarray): The array containing the fitted values.
        p0_labels (ndarray): The array containing all of the names of the fittable parameters.
        p0_obj (object): The object containing the default values for non-fitted variables.
        intTime (float): The integration time of each measurement.

    Returns:
        float: The transit/eclipse ingress duration in units of datapoints.
    
    """
    
    if 'rp' in p0_labels:
        rpMCMC = p0_mcmc[np.where(p0_labels == 'rp')[0][0]]
    else:
        rpMCMC = p0_obj['rp']
    if 'a' in p0_labels:
        aMCMC = p0_mcmc[np.where(p0_labels == 'a')[0][0]]
    else:
        aMCMC = p0_obj['a']
    if 'per' in p0_labels:
        perMCMC = p0_mcmc[np.where(p0_labels == 'per')[0][0]]
    else:
        perMCMC = p0_obj['per']

    return (2*rpMCMC/(2*np.pi*aMCMC/perMCMC))/intTime

def getOccultationDuration(p0_mcmc, p0_labels, p0_obj, intTime):
    """Compute the full transit/eclipse duration in units of datapoints.
    
    Warning - this assumes a circular orbit!

    Args:
        p0_mcmc (ndarray): The array containing the fitted values.
        p0_labels (ndarray): The array containing all of the names of the fittable parameters.
        p0_obj (object): The object containing the default values for non-fitted variables.
        intTime (float): The integration time of each measurement.

    Returns:
        float: The full transit/eclipse duration in units of datapoints
    
    """
    
    if 'rp' in p0_labels:
        rpMCMC = p0_mcmc[np.where(p0_labels == 'rp')[0][0]]
    else:
        rpMCMC = p0_obj['rp']
    if 'a' in p0_labels:
        aMCMC = p0_mcmc[np.where(p0_labels == 'a')[0][0]]
    else:
        aMCMC = p0_obj['a']
    if 'per' in p0_labels:
        perMCMC = p0_mcmc[np.where(p0_labels == 'per')[0][0]]
    else:
        perMCMC = p0_obj['per']

    return (2/(2*np.pi*aMCMC/perMCMC))/intTime<|MERGE_RESOLUTION|>--- conflicted
+++ resolved
@@ -19,70 +19,6 @@
 import SPCA
 from SPCA import astro_models, detec_models, bliss
 
-<<<<<<< HEAD
-class signal_params(object):
-    # class constructor
-    def __init__(self, name='planet', t0=0., per=1., rp=0.1,
-                 a=8., inc=90., ecosw=0.0, esinw=0.0, q1=0.01, q2=0.01,
-                 fp=0.001, A=0.1, B=0.0, C=0.0, D=0.0, sigF=0.0003, mode=''):
-        self.name    = name
-        self.t0      = t0
-        self.t0_err  = 0.0
-        self.per     = per
-        self.per_err = 0.0
-        self.rp      = rp
-        self.a       = a
-        self.a_err   = 0.0
-        self.inc     = inc
-        self.inc_err = 0.0
-        self.ecosw = ecosw
-        self.esinw = esinw
-        self.q1    = q1
-        self.q2    = q2
-        self.fp    = fp
-        self.A     = A
-        self.B     = B
-        self.C     = C
-        self.D     = D
-        self.r2    = None
-        self.r2off = 0.0
-        self.c1    = 1.0
-        self.c2    = 0.0
-        self.c3    = 0.0
-        self.c4    = 0.0
-        self.c5    = 0.0
-        self.c6    = 0.0
-        self.c7    = 0.0
-        self.c8    = 0.0
-        self.c9    = 0.0
-        self.c10   = 0.0
-        self.c11   = 0.0
-        self.c12   = 0.0
-        self.c15   = 0.0
-        self.c13   = 0.0
-        self.c14   = 0.0
-        self.c16   = 0.0
-        self.c17   = 0.0
-        self.c18   = 0.0
-        self.c19   = 0.0
-        self.c20   = 0.0
-        self.c21   = 0.0
-        self.d1    = 1.0
-        self.d2    = 0.0
-        self.d3    = 0.0
-        self.s1    = 0.0
-        self.s2    = 0.0
-        self.m1    = 0.0
-        self.gpAmp = -2.
-        self.gpLx  = -2.
-        self.gpLy  = -2.
-        self.sigF  = sigF
-        self.mode  = mode
-        self.Tstar = None
-        self.Tstar_err = None
-
-def get_data(path):
-=======
 # FIX: Add a docstring for this function
 def signal_params():
     
@@ -120,7 +56,6 @@
     return p0_obj
 
 def get_data(path, mode, path_aper='', cut=0):
->>>>>>> 21ec5ae4
     """Retrieve binned data.
 
     Args:
