import numpy as np
from scipy import interpolate

import matplotlib
import matplotlib.pyplot as plt
import matplotlib.patches

from astropy.io import fits
from astropy.wcs import WCS
from astropy.wcs.utils import skycoord_to_pixel
from astropy.coordinates import SkyCoord
from astropy.stats import sigma_clip

from photutils import aperture_photometry
from photutils import CircularAperture, EllipticalAperture, RectangularAperture
from photutils.utils import calc_total_error

<<<<<<< HEAD
import glob
import csv
import time as tim
import os, sys
import warnings
from collections import Iterable

def get_fnames(directory, AOR_snip, ch):
    """Find paths to all the fits files.

    Args:
        directory (string): Path to the directory containing all the Spitzer data.
        AOR_snip (string): Common first characters of data directory eg. 'r579'.
        ch (string): Channel used for the observation eg. 'ch1' for channel 1.

    Returns:
        tuple: fname, lens (list, list).
            List of paths to all bcd.fits files, number of files for each AOR (needed for adding correction stacks).
    
    """
    
    lst      = os.listdir(directory)
    AOR_list = [k for k in lst if AOR_snip in k] 
    fnames   = []
    lens = []
    for i in range(len(AOR_list)):
        path = directory + '/' + AOR_list[i] + '/' + ch +'/bcd'	
        files = glob.glob(os.path.join(path, '*bcd.fits'))
        fnames.extend(files)
        lens.append(len(files))
    #fnames.sort()
    return fnames, lens


def get_stacks(calDir, dataDir, AOR_snip, ch):
    """Find paths to all the background subtraction correction stacks FITS files.

    Args:
        calDir (string): Path to the directory containing the correction stacks.
        dataDir (string): Path to the directory containing the Spitzer data to be corrected.
        AOR_snip (string): Common first characters of data directory eg. 'r579'.
        ch (string): Channel used for the observation eg. 'ch1' for channel 1.

    Returns:
        list: List of paths to the relevant correction stacks
    
    """
    
    stacks = np.array(os.listdir(calDir))
    locs = np.array([stacks[i].find('SPITZER_I') for i in range(len(stacks))])
    good = np.where(locs!=-1)[0] #filter out all files that don't fit the correct naming convention for correction stacks
    offset = 11 #legth of the string "SPITZER_I#_"
    keys = np.array([stacks[i][locs[i]+offset:].split('_')[0] for i in good]) #pull out just the key that says what sdark this stack is for

    data_list = os.listdir(dataDir)
    AOR_list = [a for a in data_list if AOR_snip in a]
    calFiles = []
    for i in range(len(AOR_list)):
        path = dataDir + '/' + AOR_list[i] + '/' + ch +'/cal/'
        if not os.path.isdir(path):
            print('Error: Folder \''+path+'\' does not exist, so automatic correction stack selection cannot be performed')
            return []
        fname = glob.glob(path+'*sdark.fits')[0]
        loc = fname.find('SPITZER_I')+offset
        key = fname[loc:].split('_')[0]
        calFiles.append(os.path.join(calDir, stacks[list(good)][np.where(keys == key)[0][0]]))
    return calFiles


def get_time(hdu_list, time, ignoreFrames):
    """Gets the time stamp for each image.

    Args:
        hdu_list (list): content of fits file.
        time (ndarray): Array of existing time stamps.
        ignoreFrames (ndarray): Array of frames to ignore (consistently bad frames).

    Returns:
        ndarray: Updated time stamp array.
    
    """
    
    h, w, l = hdu_list[0].data.shape
    sec2day = 1.0/(3600.0*24.0)
    step    = hdu_list[0].header['FRAMTIME']*sec2day
    t       = np.linspace(hdu_list[0].header['BMJD_OBS'] + step/2, hdu_list[0].header['BMJD_OBS'] + (h-1)*step, h)
    if ignoreFrames != []:
        t = np.delete(t, ignoreFrames, axis=0)
    time.extend(t)
    return time

def sigma_clipping(image_data, filenb = 0 , fname = ['not provided'], tossed = 0, badframetable = None, bounds = (13, 18, 13, 18), sigma=4, maxiters=2):
    """Sigma clips bad pixels and mask entire frame if the sigma clipped pixel is too close to the target.

    Args:
        image_data (ndarray): Data cube of images (2D arrays of pixel values).
        filenb (int, optional): Index of current file in the 'fname' list (list of names of files) to keep track of the files that were tossed out. Default is 0.
        fname (list, optional): List of names of files to keep track of the files that were tossed out. 
        tossed (int, optional): Total number of image tossed out. Default is 0 if none provided.
        badframetable (list, optional): List of file names and frame number of images tossed out from 'fname'.
        bounds (tuple, optional): Bounds of box around the target. Default is (13, 18, 13, 18).

    Returns:
        tuple: sigma_clipped_data (3D array) - Data cube of sigma clipped images (2D arrays of pixel values).
            tossed (int) - Updated total number of image tossed out.
            badframetable (list) - Updated list of file names and frame number of images tossed out from 'fname'.
    
    """
    if badframetable is None:
        badframetable = []
    
    lbx, ubx, lby, uby = bounds
    h, w, l = image_data.shape
    # mask invalids
    image_data2 = np.ma.masked_invalid(image_data)
    # make mask to mask entire bad frame
    x = np.ones((w, l))
    mask = np.ma.make_mask(x)
    try:
        sig_clipped_data = sigma_clip(image_data2, sigma=sigma, maxiters=maxiters, 
                                      cenfunc=np.ma.median, axis = 0)
    except TypeError:
        sig_clipped_data = sigma_clip(image_data2, sigma=sigma, iters=maxiters, 
                                      cenfunc=np.ma.median, axis = 0)
    for i in range (h):
        if np.ma.is_masked(sig_clipped_data[i, lbx:ubx, lby:uby]):
            sig_clipped_data[i,:,:] = np.ma.masked_array(sig_clipped_data[i,:,:], mask = mask)
            badframetable.append([i,filenb,fname])
            tossed += 1
    return sig_clipped_data, tossed, badframetable

def bgsubtract(img_data, bg_flux=None, bg_err=None, bounds=(11, 19, 11, 19)):
    """Measure the background level and subtracts the background from each frame.

    Args:
        img_data (ndarray): Data cube of images (2D arrays of pixel values).
        bg_flux (ndarray, optional): Array of background measurements for previous images. Default is None.
        bg_err (ndarray, optional): Array of uncertainties on background measurements for previous images. Default is None.
        bounds (tuple, optional): Bounds of box around the target. Default is (11, 19, 11, 19).

    Returns:
        tuple: bgsub_data (3D array) Data cube of background subtracted images.
            bg_flux (1D array)  Updated array of background flux measurements for previous images.
            bg_err (1D array) Updated array of uncertainties on background measurements for previous images.
    
    """
    
    if bg_flux is None:
        bg_flux = []
    if bg_err is None:
        bg_err = []
    
    lbx, ubx, lby, uby = bounds
    image_data = np.ma.copy(img_data)
    h, w, l = image_data.shape
    x = np.zeros(image_data.shape)
    x[:, lbx:ubx,lby:uby] = 1
    mask   = np.ma.make_mask(x)
    masked = np.ma.masked_array(image_data, mask = mask)
    masked = np.reshape(masked, (h, w*l))
    bg_med = np.reshape(np.ma.median(masked, axis=1), (h, 1, 1))
    bgsub_data = image_data - bg_med
    bgsub_data = np.ma.masked_invalid(bgsub_data)
    bg_flux.extend(bg_med.ravel())
    bg_err.extend(np.ma.std(masked, axis=1))
    return bgsub_data, bg_flux, bg_err


def oversampling(image_data, a = 2):
    """First, substitutes all invalid/sigma-clipped pixels by interpolating the value, then oversamples the image.
=======
import os, sys, csv, glob, warnings
>>>>>>> 21ec5ae4

from collections import Iterable

from .Photometry_Common import get_fnames, get_stacks, get_time, oversampling, sigma_clipping, bgsubtract, binning_data

def centroid_FWM(image_data, xo=None, yo=None, wx=None, wy=None, scale=1, bounds=(14, 18, 14, 18)):
    """Gets the centroid of the target by flux weighted mean and the PSF width of the target.

    Args:
        image_data (ndarray): Data cube of images (2D arrays of pixel values).
        xo (list, optional): List of x-centroid obtained previously. Default is None.
        yo (list, optional):  List of y-centroids obtained previously. Default is None.
        wx (list, optional):  List of PSF width (x-axis) obtained previously. Default is None.
        wy (list, optional): List of PSF width (x-axis) obtained previously. Default is None.
        scale (int, optional): If the image is oversampled, scaling factor for centroid and bounds, i.e, give centroid in terms of the pixel value of the initial image.
        bounds (tuple, optional): Bounds of box around the target to exclude background . Default is (14, 18, 14, 18).
    
    Returns:
        tuple: xo, yo, wx, wy (list, list, list, list). The updated lists of x-centroid, y-centroid,
            PSF width (x-axis), and PSF width (y-axis).
    """
    
    if xo is None:
        xo=[]
    if yo is None:
        yo=[]
    if wx is None:
        wx=[]
    if wy is None:
        wy=[]
    
    lbx, ubx, lby, uby = np.array(bounds)*scale
    starbox = image_data[:, lbx:ubx, lby:uby]
    h, w, l = starbox.shape
    # get centroid
    Y, X    = np.mgrid[:w,:l]
    cx      = (np.sum(np.sum(X*starbox, axis=1), axis=1)/(np.sum(np.sum(starbox, axis=1), axis=1))) + lbx
    cy      = (np.sum(np.sum(Y*starbox, axis=1), axis=1)/(np.sum(np.sum(starbox, axis=1), axis=1))) + lby
    try:
        cx      = sigma_clip(cx, sigma=4, maxiters=2, cenfunc=np.ma.median)
        cy      = sigma_clip(cy, sigma=4, maxiters=2, cenfunc=np.ma.median)
    except TypeError:
        cx      = sigma_clip(cx, sigma=4, iters=2, cenfunc=np.ma.median)
        cy      = sigma_clip(cy, sigma=4, iters=2, cenfunc=np.ma.median)
    xo.extend(cx/scale)
    yo.extend(cy/scale)
    # get PSF widths
    X, Y    = np.repeat(X[np.newaxis,:,:], h, axis=0), np.repeat(Y[np.newaxis,:,:], h, axis=0)
    cx, cy  = np.reshape(cx, (h, 1, 1)), np.reshape(cy, (h, 1, 1))
    X2, Y2  = (X + lbx - cx)**2, (Y + lby - cy)**2
    widx    = np.sqrt(np.sum(np.sum(X2*starbox, axis=1), axis=1)/(np.sum(np.sum(starbox, axis=1), axis=1)))
    widy    = np.sqrt(np.sum(np.sum(Y2*starbox, axis=1), axis=1)/(np.sum(np.sum(starbox, axis=1), axis=1)))
    try:
        widx    = sigma_clip(widx, sigma=4, maxiters=2, cenfunc=np.ma.median)
        widy    = sigma_clip(widy, sigma=4, maxiters=2, cenfunc=np.ma.median)
    except TypeError:
        widx    = sigma_clip(widx, sigma=4, iters=2, cenfunc=np.ma.median)
        widy    = sigma_clip(widy, sigma=4, iters=2, cenfunc=np.ma.median)
    wx.extend(widx/scale)
    wy.extend(widy/scale)
    return xo, yo, wx, wy

def A_photometry(image_data, bg_err, ape_sum = None, ape_sum_err = None,
    cx = 15, cy = 15, r = 2.5, a = 5, b = 5, w_r = 5, h_r = 5, 
    theta = 0, shape = 'Circular', method='center'):
    """Performs aperture photometry, first by creating the aperture then summing the flux within the aperture.

    Args:
        image_data (3D array): Data cube of images (2D arrays of pixel values).
        bg_err (1D array): Array of uncertainties on pixel value.
        ape_sum (1D array, optional): Array of flux to append new flux values to.
            If None, the new values will be appended to an empty array
        ape_sum_err (1D array, optional): Array of flux uncertainty to append new flux uncertainty values to.
            If None, the new values will be appended to an empty array.
        cx (int, optional): x-coordinate of the center of the aperture. Default is 15.
        cy (int, optional): y-coordinate of the center of the aperture. Default is 15.
        r (int, optional): If shape is 'Circular', r is the radius for the circular aperture. Default is 2.5.
        a (int, optional): If shape is 'Elliptical', a is the semi-major axis for elliptical aperture (x-axis). Default is 5.
        b (int, optional): If shape is 'Elliptical', b is the semi-major axis for elliptical aperture (y-axis). Default is 5.
        w_r (int, optional): If shape is 'Rectangular', w_r is the full width for rectangular aperture (x-axis). Default is 5.
        h_r (int, optional): If shape is 'Rectangular', h_r is the full height for rectangular aperture (y-axis). Default is 5.
        theta (int, optional): If shape is 'Elliptical' or 'Rectangular', theta is the angle of the rotation angle in radians
            of the semimajor axis from the positive x axis. The rotation angle increases counterclockwise. Default is 0.
        shape (string, optional): shape is the shape of the aperture. Possible aperture shapes are 'Circular',
            'Elliptical', 'Rectangular'. Default is 'Circular'.
        method (string, optional): The method used to determine the overlap of the aperture on the pixel grid. Possible 
            methods are 'exact', 'subpixel', 'center'. Default is 'center'.

    Returns:
        tuple: ape_sum (1D array) Array of flux with new flux appended.
            ape_sum_err (1D array) Array of flux uncertainties with new flux uncertainties appended.

    """
    
    if ape_sum is None:
        ape_sum = []
    if ape_sum_err is None:
        ape_sum_err = []
    
    l, h, w  = image_data.shape
    tmp_sum  = []
    tmp_err  = []
    movingCentroid = (isinstance(cx, Iterable) and isinstance(cy, Iterable))
    if not movingCentroid:
        position = [cx, cy]
        if   (shape == 'Circular'):
            aperture = CircularAperture(position, r=r)
        elif (shape == 'Elliptical'):
            aperture = EllipticalAperture(position, a=a, b=b, theta=theta)
        elif (shape == 'Rectangular'):
            aperture = RectangularAperture(position, w=w_r, h=h_r, theta=theta)
    for i in range(l):
        if movingCentroid:
            position = [cx[i], cy[i]]
            if   (shape == 'Circular'):
                aperture = CircularAperture(position, r=r)
            elif (shape == 'Elliptical'):
                aperture = EllipticalAperture(position, a=a, b=b, theta=theta)
            elif (shape == 'Rectangular'):
                aperture = RectangularAperture(position, w=w_r, h=h_r, theta=theta)
        data_error = calc_total_error(image_data[i,:,:], bg_err[i], effective_gain=1)
        phot_table = aperture_photometry(image_data[i,:,:], aperture, error=data_error, method=method)
        tmp_sum.extend(phot_table['aperture_sum'])
        tmp_err.extend(phot_table['aperture_sum_err'])
    # removing outliers
    try:
        tmp_sum = sigma_clip(tmp_sum, sigma=4, maxiters=2, cenfunc=np.ma.median)
        tmp_err = sigma_clip(tmp_err, sigma=4, maxiters=2, cenfunc=np.ma.median)
    except TypeError:
        tmp_sum = sigma_clip(tmp_sum, sigma=4, iters=2, cenfunc=np.ma.median)
        tmp_err = sigma_clip(tmp_err, sigma=4, iters=2, cenfunc=np.ma.median)
    ape_sum.extend(tmp_sum)
    ape_sum_err.extend(tmp_err)
    return ape_sum, ape_sum_err


def get_lightcurve(datapath, savepath, AOR_snip, channel, subarray,
    save = True, save_full = '/ch2_datacube_full_AORs579.dat', bin_data = True, 
    bin_size = 64, save_bin = '/ch2_datacube_binned_AORs579.dat', plot = True, 
    plot_name= 'Lightcurve.pdf', oversamp = False, saveoversamp = True, reuse_oversamp = False,
    planet = 'CoRoT-2b', r = 2.5, shape = 'Circular', edge='hard', addStack = False,
    stackPath = '', ignoreFrames = None, maskStars = None, moveCentroid=False):
    """Given a directory, looks for data (bcd.fits files), opens them and performs photometry.

    Args:
        datapath (string): Directory where the spitzer data is stored.
        savepath (string): Directory the outputs will be saved.
        AORsnip (string):  Common first characters of data directory eg. 'r579'
        channel (string): Channel used for the observation eg. 'ch1' for channel 1
        subarray (bool): True if observation were taken in subarray mode. False if observation were taken in full-array mode.
        shape (string, optional): shape is the shape of the aperture. Possible aperture shapes are 'Circular',
            'Elliptical', 'Rectangular'. Default is 'Circular'.
        edge (string, optional): A string specifying the type of aperture edge to be used. Options are 'hard', 'soft',
            and 'exact' which correspond to the 'center', 'subpixel', and 'exact' methods. Default is 'hard'.
        save (bool, optional): True if you want to save the outputs. Default is True.
        save_full (string, optional): Filename of the full unbinned output data. Default is '/ch2_datacube_full_AORs579.dat'.
        bin_data (bool, optional): True you want to get binned data. Default is True.
        bin_size (int, optional): If bin_data is True, the size of the bins. Default is 64.
        save_bin (string, optional): Filename of the full binned output data. Default is '/ch2_datacube_binned_AORs579.dat'.
        plot (bool, optional): True if you want to plot the time resolved lightcurve. Default is True.
        plot_name (string, optional): If plot and save is True, the filename of the plot to be saved as. Default is True.
        oversamp (bool, optional): True if you want to oversample the image by a factor of 2. Default is False.
        save_oversamp (bool, optional): True if you want to save oversampled images. Default is True.
        reuse_oversamp (bool, optional): True if you want to reuse oversampled images that were previously saved.
            Default is False.
        planet (string, optional): The name of the planet. Default is CoRoT-2b.
        r (float, optional): The radius to use for aperture photometry in units of pixels. Default is 2.5 pixels.
        ignoreFrames (list, optional) A list of frames to be masked when performing aperature photometry (e.g. first
            frame to remove first-frame systematic).
        maskStars (list, optional): An array-like object where each element is an array-like object with the RA and DEC
            coordinates of a nearby star which should be masked out when computing background subtraction.
        moveCentroid (bool, optional): True if you want the centroid to be centered on the flux-weighted mean centroids
            (will default to 15,15 when a NaN is returned), otherwise aperture will be centered on 15,15
            (or 30,30 for 2x oversampled images). Default is False.

    Raises: 
        Error: If Photometry method is not supported/recognized by this pipeline.
    
    """

    if not subarray:
        # FIX: Throw an actual error
        print('Error: Full frame photometry is not yet supported.')
        return
    
    if shape!='Circular' and shape!='Elliptical' and shape!='Rectangular':
        # FIX: Throw an actual error
        print('Warning: No such aperture shape "'+shape+'". Using Circular aperture instead.')
        shape='Circular'
    
    if edge.lower()=='hard' or edge.lower()=='center' or edge.lower()=='centre':
        method = 'center'
    elif edge.lower()=='soft' or edge.lower()=='subpixel':
        method = 'subpixel'
    elif edge.lower()=='exact':
        method = 'exact'
    else:
        # FIX: Throw an actual error
        print("Warning: No such method \""+edge+"\". Using hard edged aperture")
        method = 'center'
    
    if savepath[-1]!='/':
        savepath += '/'
    
    if ignoreFrames is None:
        ignoreFrames = []
    if maskStars is None:
        maskStars = []
    
    # Ignore warning
    warnings.filterwarnings('ignore')

    # get list of filenames and nb of files
    fnames, lens = get_fnames(datapath, AOR_snip, channel)
    if addStack:
        stacks = get_stacks(stackPath, datapath, AOR_snip, channel)

    # variables declaration 
    percent       = 0                                # to show progress while running the code
    tossed        = 0                                # Keep tracks of number of frame discarded 
    badframetable = []                               # list of filenames of the discarded frames
    flux          = []                               # flux obtained from aperture photometry
    flux_err      = []                               # error on flux obtained from aperture photometry
    time          = []                               # time array
    xo            = []                               # centroid value along the x-axis
    yo            = []                               # centroid value along the y-axis
    xw            = []                               # PSF width along the x-axis
    yw            = []                               # PSF width along the y-axis
    bg_flux       = []                               # background flux
    bg_err        = []                               # background flux error 
    
    # variables declaration for binned data
    binned_flux          = []                        # binned flux obtained from aperture photometry
    binned_flux_std      = []                        # std.dev in binned error on flux obtained from aperture photometry
    binned_time          = []                        # binned time array
    binned_time_std      = []                        # std.dev in binned time array
    binned_xo            = []                        # binned centroid value along the x-axis
    binned_xo_std        = []                        # std.dev in binned centroid value along the x-axis
    binned_yo            = []                        # binned centroid value along the y-axis
    binned_yo_std        = []                        # std.dev in binned centroid value along the y-axis
    binned_xw            = []                        # binned PSF width along the x-axis
    binned_xw_std        = []                        # std.dev in binned PSF width along the x-axis
    binned_yw            = []                        # binned PSF width along the y-axis
    binned_yw_std        = []                        # std.dev in binned PSF width along the y-axis
    binned_bg            = []                        # binned background flux
    binned_bg_std        = []                        # std.dev in binned background flux
    binned_bg_err        = []                        # binned background flux error 
    binned_bg_err_std    = []                        # std.dev in binned background flux error 
    
    # data reduction & aperture photometry part
    if subarray:
        j=0 #counter to keep track of which correction stack we're using
        for i in range(len(fnames)):
            # open fits file
            hdu_list = fits.open(fnames[i])
            image_data0 = hdu_list[0].data
            # get time
            time = get_time(hdu_list, time, ignoreFrames)
            #add background correcting stack if requested
            if addStack:
                while i > np.sum(lens[:j+1]):
                    j+=1 #if we've moved onto a new AOR, increment j
                stackHDU = fits.open(stacks[j])
                image_data0 += stackHDU[0].data
            #ignore any consistently bad frames
            if ignoreFrames != []:
                image_data0[ignoreFrames] = np.nan
            h, w, l = image_data0.shape
            # convert MJy/str to electron count
            convfact = hdu_list[0].header['GAIN']*hdu_list[0].header['EXPTIME']/hdu_list[0].header['FLUXCONV']
            image_data1 = convfact*image_data0
            # sigma clip
            fname = fnames[i]
            image_data2, tossed, badframetable = sigma_clipping(image_data1, i ,fname[fname.find('/bcd/')+5:], 
                                                                badframetable=badframetable, tossed=tossed)
            
            if maskStars != []:
                # Mask any other stars in the frame to avoid them influencing the background subtraction
                hdu_list[0].header['CTYPE3'] = 'Time-SIP' #Just need to add a type so astropy doesn't complain
                w = WCS(hdu_list[0].header, naxis=[1,2])
                mask = image_data2.mask
                for st in maskStars:
                    coord = SkyCoord(st[0], st[1])
                    x,y = np.rint(skycoord_to_pixel(coord, w)).astype(int)
                    x = x+np.arange(-1,2)
                    y = y+np.arange(-1,2)
                    x,y = np.meshgrid(x,y)
                    mask[x,y] = True
                image_data2 = np.ma.masked_array(image_data2, mask=mask)
            
            # bg subtract
            image_data3, bg_flux, bg_err = bgsubtract(image_data2, bg_flux, bg_err)
            # oversampling
            if oversamp:
                if reuse_oversamp:
                    savename = savepath + 'Oversampled/' + fnames[i].split('/')[-1].split('_')[-4] + '.pkl'
                    if os.path.isfile(savename):
                        image_data3 = np.load(savename)
                    else:
                        print('Warning: Oversampled images were not previously saved! Making new ones now...')
                        image_data3 = np.ma.masked_invalid(oversampling(image_data3))
                        if (saveoversamp == True):
                            # THIS CHANGES FROM ONE SET OF DATA TO ANOTHER!!!
                            image_data3.dump(savename)
                else:
                    image_data3 = np.ma.masked_invalid(oversampling(image_data3))
                    
                if saveoversamp:
                    # THIS CHANGES FROM ONE SET OF DATA TO ANOTHER!!!
                    savename = savepath + 'Oversampled/' + fnames[i].split('/')[-1].split('_')[-4] + '.pkl'
                    image_data3.dump(savename)
                
                # Aperture Photometry
                # get centroids & PSF width
                xo, yo, xw, yw = centroid_FWM(image_data3, xo, yo, xw, yw, scale = 2)
                
                # aperture photometry
                if moveCentroid:
                    xo_new = np.array(xo[image_data3.shape[0]*i:])
                    yo_new = np.array(yo[image_data3.shape[0]*i:])
                    xo_new[np.where(np.isnan(xo_new))[0]] = 15*2
                    yo_new[np.where(np.isnan(yo_new))[0]] = 15*2
                    xo_new = list(xo_new)
                    yo_new = list(yo_new)
                    flux, flux_err = A_photometry(image_data3, bg_err[-h:], flux, flux_err,
                                                  cx=xo, cy=yo, r=2*r, a=2*5, b=2*5, w_r=2*5, h_r=2*5,
                                                  shape=shape, method=method)
                else:
                    flux, flux_err = A_photometry(image_data3, bg_err[-h:], flux, flux_err,
                                                  cx=2*15, cy=2*15, r=2*r, a=2*5, b=2*5, w_r=2*5, h_r=2*5,
                                                  shape=shape, method=method)
            else :
                # get centroids & PSF width
                xo, yo, xw, yw = centroid_FWM(image_data3, xo, yo, xw, yw)
                # aperture photometry
                if moveCentroid:
                    xo_new = np.array(xo[image_data3.shape[0]*i:])
                    yo_new = np.array(yo[image_data3.shape[0]*i:])
                    xo_new[np.where(np.isnan(xo_new))[0]] = 15
                    yo_new[np.where(np.isnan(yo_new))[0]] = 15
                    xo_new = list(xo_new)
                    yo_new = list(yo_new)
                    flux, flux_err = A_photometry(image_data3, bg_err[-h:], flux, flux_err,
                                                  cx=xo_new, cy=yo_new, r=r, shape=shape, method=method)
                else:
                    flux, flux_err = A_photometry(image_data3, bg_err[-h:], flux, flux_err,
                                                  r=r, shape=shape, method=method)

    else:
        # FIX: The full frame versions of the code will go here
        pass

    if bin_data:
        binned_flux, binned_flux_std = binning_data(np.asarray(flux), bin_size)
        binned_time, binned_time_std = binning_data(np.asarray(time), bin_size)
        binned_xo, binned_xo_std     = binning_data(np.asarray(xo), bin_size)
        binned_yo, binned_yo_std     = binning_data(np.asarray(yo), bin_size)
        binned_xw, binned_xw_std     = binning_data(np.asarray(xw), bin_size)
        binned_yw, binned_yw_std     = binning_data(np.asarray(yw), bin_size)
        binned_bg, binned_bg_std     = binning_data(np.asarray(bg_flux), bin_size)
        binned_bg_err, binned_bg_err_std = binning_data(np.asarray(bg_err), bin_size)

        #sigma clip binned data to remove wildly unacceptable data
        try:
            binned_flux_mask = sigma_clip(binned_flux, sigma=10, maxiters=2)
        except TypeError:
            binned_flux_mask = sigma_clip(binned_flux, sigma=10, iters=2)
        if np.ma.is_masked(binned_flux_mask):
            binned_time[binned_flux_mask!=binned_flux] = np.nan
            binned_time_std[binned_flux_mask!=binned_flux] = np.nan
            binned_xo[binned_flux_mask!=binned_flux] = np.nan
            binned_xo_std[binned_flux_mask!=binned_flux] = np.nan
            binned_yo[binned_flux_mask!=binned_flux] = np.nan
            binned_yo_std[binned_flux_mask!=binned_flux] = np.nan
            binned_xw[binned_flux_mask!=binned_flux] = np.nan
            binned_xw_std[binned_flux_mask!=binned_flux] = np.nan
            binned_yw[binned_flux_mask!=binned_flux] = np.nan
            binned_yw_std[binned_flux_mask!=binned_flux] = np.nan
            binned_bg[binned_flux_mask!=binned_flux] = np.nan
            binned_bg_std[binned_flux_mask!=binned_flux] = np.nan
            binned_bg_err[binned_flux_mask!=binned_flux] = np.nan
            binned_bg_err_std[binned_flux_mask!=binned_flux] = np.nan
            binned_flux_std[binned_flux_mask!=binned_flux] = np.nan
            binned_flux[binned_flux_mask!=binned_flux] = np.nan

    if plot:
        if bin_data:
            plotx = binned_time
            ploty0 = binned_flux
            ploty1 = binned_xo
            ploty2 = binned_yo
        else:
            plotx = time
            ploty0 = flux
            ploty1 = xo
            ploty2 = yo
            
        fig, axes = plt.subplots(nrows=3, ncols=1, sharex=True, figsize=(15,5))
        fig.suptitle(planet, fontsize="x-large")
        
        axes[0].plot(plotx, ploty0,'k+', color='black')
        axes[0].set_ylabel("Stellar Flux (electrons)")

        axes[1].plot(plotx, ploty1, '+', color='black')
        axes[1].set_ylabel("$x_0$")

        axes[2].plot(plotx, ploty2, 'r+', color='black')
        axes[2].set_xlabel("Time (BMJD))")
        axes[2].set_ylabel("$y_0$")
        fig.subplots_adjust(hspace=0)
        axes[2].ticklabel_format(useOffset=False)
        
        if save:
            pathplot = savepath + plot_name
            fig.savefig(pathplot)
        
        plt.show()
        plt.close()

    if save:
        FULL_data = np.c_[flux, flux_err, time, xo, yo, xw, yw, bg_flux, bg_err]
        FULL_head = 'Flux, Flux Uncertainty, Time, x-centroid, y-centroid, x-PSF width, y-PSF width, bg flux, bg flux err'
        pathFULL  = savepath + save_full
        np.savetxt(pathFULL, FULL_data, header = FULL_head)
        if bin_data:
            BINN_data = np.c_[binned_flux, binned_flux_std, binned_time, binned_time_std, binned_xo, binned_xo_std, binned_yo,
                              binned_yo_std, binned_xw, binned_xw_std, binned_yw, binned_yw_std,  binned_bg, binned_bg_std,
                              binned_bg_err, binned_bg_err_std]
            BINN_head = 'Flux, Flux std, Time, Time std, x-centroid, x-centroid std, y-centroid, y-centroid std, x-PSF width, x-PSF width std, y-PSF width, y-PSF width std, bg flux, bg flux std, bg flux err, bg flux err std]'
            pathBINN  = savepath + save_bin
            np.savetxt(pathBINN, BINN_data, header = BINN_head)

    return




import unittest

class TestAperturehotometryMethods(unittest.TestCase):

    # Test that centroiding gives the expected values and doesn't swap x and y
    def test_FWM_centroiding(self):
        fake_images = np.zeros((4,32,32))
        for i in range(fake_images.shape[0]):
            fake_images[i,14+i,15] = 2
        xo, yo, _, _ = centroid_FWM(fake_images)
        self.assertTrue(np.all(xo==np.ones_like(xo)*15.))
        self.assertTrue(np.all(yo==np.arange(14,18)))

    # Test that circular aperture photometry properly follows the input centroids and gives the expected values
    def test_circularAperture(self):
        fake_images = np.zeros((4,32,32))
        for i in range(fake_images.shape[0]):
            fake_images[i,14+i,15] = 2
        xo = np.ones(fake_images.shape[0])*15
        yo = np.arange(14,18)
        flux, _ = A_photometry(fake_images, np.zeros_like(xo), cx=xo, cy=yo, r=1.,
                               shape='Circular', method='center')
        self.assertTrue(np.all(flux==np.ones_like(flux)*2.))

if __name__ == '__main__':
    unittest.main()<|MERGE_RESOLUTION|>--- conflicted
+++ resolved
@@ -15,180 +15,7 @@
 from photutils import CircularAperture, EllipticalAperture, RectangularAperture
 from photutils.utils import calc_total_error
 
-<<<<<<< HEAD
-import glob
-import csv
-import time as tim
-import os, sys
-import warnings
-from collections import Iterable
-
-def get_fnames(directory, AOR_snip, ch):
-    """Find paths to all the fits files.
-
-    Args:
-        directory (string): Path to the directory containing all the Spitzer data.
-        AOR_snip (string): Common first characters of data directory eg. 'r579'.
-        ch (string): Channel used for the observation eg. 'ch1' for channel 1.
-
-    Returns:
-        tuple: fname, lens (list, list).
-            List of paths to all bcd.fits files, number of files for each AOR (needed for adding correction stacks).
-    
-    """
-    
-    lst      = os.listdir(directory)
-    AOR_list = [k for k in lst if AOR_snip in k] 
-    fnames   = []
-    lens = []
-    for i in range(len(AOR_list)):
-        path = directory + '/' + AOR_list[i] + '/' + ch +'/bcd'	
-        files = glob.glob(os.path.join(path, '*bcd.fits'))
-        fnames.extend(files)
-        lens.append(len(files))
-    #fnames.sort()
-    return fnames, lens
-
-
-def get_stacks(calDir, dataDir, AOR_snip, ch):
-    """Find paths to all the background subtraction correction stacks FITS files.
-
-    Args:
-        calDir (string): Path to the directory containing the correction stacks.
-        dataDir (string): Path to the directory containing the Spitzer data to be corrected.
-        AOR_snip (string): Common first characters of data directory eg. 'r579'.
-        ch (string): Channel used for the observation eg. 'ch1' for channel 1.
-
-    Returns:
-        list: List of paths to the relevant correction stacks
-    
-    """
-    
-    stacks = np.array(os.listdir(calDir))
-    locs = np.array([stacks[i].find('SPITZER_I') for i in range(len(stacks))])
-    good = np.where(locs!=-1)[0] #filter out all files that don't fit the correct naming convention for correction stacks
-    offset = 11 #legth of the string "SPITZER_I#_"
-    keys = np.array([stacks[i][locs[i]+offset:].split('_')[0] for i in good]) #pull out just the key that says what sdark this stack is for
-
-    data_list = os.listdir(dataDir)
-    AOR_list = [a for a in data_list if AOR_snip in a]
-    calFiles = []
-    for i in range(len(AOR_list)):
-        path = dataDir + '/' + AOR_list[i] + '/' + ch +'/cal/'
-        if not os.path.isdir(path):
-            print('Error: Folder \''+path+'\' does not exist, so automatic correction stack selection cannot be performed')
-            return []
-        fname = glob.glob(path+'*sdark.fits')[0]
-        loc = fname.find('SPITZER_I')+offset
-        key = fname[loc:].split('_')[0]
-        calFiles.append(os.path.join(calDir, stacks[list(good)][np.where(keys == key)[0][0]]))
-    return calFiles
-
-
-def get_time(hdu_list, time, ignoreFrames):
-    """Gets the time stamp for each image.
-
-    Args:
-        hdu_list (list): content of fits file.
-        time (ndarray): Array of existing time stamps.
-        ignoreFrames (ndarray): Array of frames to ignore (consistently bad frames).
-
-    Returns:
-        ndarray: Updated time stamp array.
-    
-    """
-    
-    h, w, l = hdu_list[0].data.shape
-    sec2day = 1.0/(3600.0*24.0)
-    step    = hdu_list[0].header['FRAMTIME']*sec2day
-    t       = np.linspace(hdu_list[0].header['BMJD_OBS'] + step/2, hdu_list[0].header['BMJD_OBS'] + (h-1)*step, h)
-    if ignoreFrames != []:
-        t = np.delete(t, ignoreFrames, axis=0)
-    time.extend(t)
-    return time
-
-def sigma_clipping(image_data, filenb = 0 , fname = ['not provided'], tossed = 0, badframetable = None, bounds = (13, 18, 13, 18), sigma=4, maxiters=2):
-    """Sigma clips bad pixels and mask entire frame if the sigma clipped pixel is too close to the target.
-
-    Args:
-        image_data (ndarray): Data cube of images (2D arrays of pixel values).
-        filenb (int, optional): Index of current file in the 'fname' list (list of names of files) to keep track of the files that were tossed out. Default is 0.
-        fname (list, optional): List of names of files to keep track of the files that were tossed out. 
-        tossed (int, optional): Total number of image tossed out. Default is 0 if none provided.
-        badframetable (list, optional): List of file names and frame number of images tossed out from 'fname'.
-        bounds (tuple, optional): Bounds of box around the target. Default is (13, 18, 13, 18).
-
-    Returns:
-        tuple: sigma_clipped_data (3D array) - Data cube of sigma clipped images (2D arrays of pixel values).
-            tossed (int) - Updated total number of image tossed out.
-            badframetable (list) - Updated list of file names and frame number of images tossed out from 'fname'.
-    
-    """
-    if badframetable is None:
-        badframetable = []
-    
-    lbx, ubx, lby, uby = bounds
-    h, w, l = image_data.shape
-    # mask invalids
-    image_data2 = np.ma.masked_invalid(image_data)
-    # make mask to mask entire bad frame
-    x = np.ones((w, l))
-    mask = np.ma.make_mask(x)
-    try:
-        sig_clipped_data = sigma_clip(image_data2, sigma=sigma, maxiters=maxiters, 
-                                      cenfunc=np.ma.median, axis = 0)
-    except TypeError:
-        sig_clipped_data = sigma_clip(image_data2, sigma=sigma, iters=maxiters, 
-                                      cenfunc=np.ma.median, axis = 0)
-    for i in range (h):
-        if np.ma.is_masked(sig_clipped_data[i, lbx:ubx, lby:uby]):
-            sig_clipped_data[i,:,:] = np.ma.masked_array(sig_clipped_data[i,:,:], mask = mask)
-            badframetable.append([i,filenb,fname])
-            tossed += 1
-    return sig_clipped_data, tossed, badframetable
-
-def bgsubtract(img_data, bg_flux=None, bg_err=None, bounds=(11, 19, 11, 19)):
-    """Measure the background level and subtracts the background from each frame.
-
-    Args:
-        img_data (ndarray): Data cube of images (2D arrays of pixel values).
-        bg_flux (ndarray, optional): Array of background measurements for previous images. Default is None.
-        bg_err (ndarray, optional): Array of uncertainties on background measurements for previous images. Default is None.
-        bounds (tuple, optional): Bounds of box around the target. Default is (11, 19, 11, 19).
-
-    Returns:
-        tuple: bgsub_data (3D array) Data cube of background subtracted images.
-            bg_flux (1D array)  Updated array of background flux measurements for previous images.
-            bg_err (1D array) Updated array of uncertainties on background measurements for previous images.
-    
-    """
-    
-    if bg_flux is None:
-        bg_flux = []
-    if bg_err is None:
-        bg_err = []
-    
-    lbx, ubx, lby, uby = bounds
-    image_data = np.ma.copy(img_data)
-    h, w, l = image_data.shape
-    x = np.zeros(image_data.shape)
-    x[:, lbx:ubx,lby:uby] = 1
-    mask   = np.ma.make_mask(x)
-    masked = np.ma.masked_array(image_data, mask = mask)
-    masked = np.reshape(masked, (h, w*l))
-    bg_med = np.reshape(np.ma.median(masked, axis=1), (h, 1, 1))
-    bgsub_data = image_data - bg_med
-    bgsub_data = np.ma.masked_invalid(bgsub_data)
-    bg_flux.extend(bg_med.ravel())
-    bg_err.extend(np.ma.std(masked, axis=1))
-    return bgsub_data, bg_flux, bg_err
-
-
-def oversampling(image_data, a = 2):
-    """First, substitutes all invalid/sigma-clipped pixels by interpolating the value, then oversamples the image.
-=======
 import os, sys, csv, glob, warnings
->>>>>>> 21ec5ae4
 
 from collections import Iterable
 
