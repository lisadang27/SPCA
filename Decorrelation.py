#!/usr/bin/env python
# coding: utf-8

import numpy as np
import matplotlib.pyplot as plt
import os
from sklearn.decomposition import PCA

from multiprocessing import Pool
from threadpoolctl import threadpool_limits

import warnings
warnings.filterwarnings("ignore")

import emcee
import corner

import inspect

# SPCA libraries
from SPCA import helpers, astro_models, make_plots, make_plots_custom, detec_models, bliss, freeze
from SPCA import Decorrelation_helper as dh


planets = ['CoRoT-2b', 'HAT-P-7b', 'HD189733b', 'HD209458b', 'KELT-16b', 'KELT-9b', 'MASCARA-1b', 'Qatar1b', 'WASP-12b', 'WASP-12b_old', 'WASP-103b', 'WASP-14b', 'WASP-18b', 'WASP-19b', 'WASP-33b', 'WASP-43b']
channels = ['ch2' for planet in planets]

rootpath = '/homes/picaro/bellt/research/'

mode_appendix = '_autoRun'

# parameters you do not wish to fit
dparams_input = []

# parameters you want to place a gaussian prior on
gparams_raw = ['t0', 'per', 'a', 'inc']

# parameters you want to place a uniform prior on
uparams_raw = ['rp', 'fp', 'q1', 'q2', 'inc', 'ecosw', 'esinw', 'sigF', 'gpLx', 'gpLy']
uparams_limits_raw = [[0,1], [0,1], [0,1], [0,1], [70,90], [-1,1], [-1,1], [0,1], [0,-3],[0,-3]]
uparams_raw.extend(['p'+str(i)+'_1' for i in range(1,26)]) # First order PLD terms
uparams_raw.extend(['p'+str(i)+'_2' for i in range(1,26)]) # Second order PLD terms
uparams_limits_raw.extend([[-3,3] for i in range(1,26)])
uparams_limits_raw.extend([[-500,500] for i in range(1,26)])


minPolys = 2*np.ones(len(planets)).astype(int)       # minimum polynomial order to consider
maxPolys = 5*np.ones(len(planets)).astype(int)       # maximum polynomial order to consider (set < minPoly to not use polynomial models)
PLDAper = True                           # whether to use aperture photometry when doing PLD (strongly recommended as this gives much cleaner photometry than the sum of the PLD stamp)
tryPLD1_3x3 = True                       # whether to try 1st order PLD with a 3x3 stamp (must have run 3x3 PLD photometry)
tryPLD2_3x3 = True                       # whether to try 2nd order PLD with a 3x3 stamp (must have run 3x3 PLD photometry)
tryPLD1_5x5 = True                       # whether to try 1st order PLD with a 5x5 stamp (must have run 5x5 PLD photometry)
tryPLD2_5x5 = True                       # whether to try 2nd order PLD with a 5x5 stamp (must have run 5x5 PLD photometry)
tryBliss = True                          # whether to try BLISS detector model
tryGP = False                            # whether to try GP detector model
tryEllipse = False                       # Whether to try an ellipsoidal variation astrophysical model
tryPSFW = False
usePSFX = True                           # Whether or not to use PSF photometry centroids and psf widths (otherwise aperture's)

oldPhotometry = False                    # Whether photometry was computed before May 1, 2020 when flux conversion was patched
ncpu = 12                                # The number of cpu threads to be used when running MCMC
runMCMC = True                           # whether to run MCMC or just load-in past results
nIterScipy = 10                          # Number of iterative scipy runs used to locate best-fit before starting MCMCs
nBurnInSteps2 = 7.5e5                    # number of steps to use for the second mcmc burn-in
nProductionSteps = 1.5e5                 # number of steps to use with mcmc production run
usebestfit = True                        # used best-fit instead of median of chain
blissNBin = 8                            # number of knots to allow in each direction
secondOrderOffset = False                # should you use the second order sinusoid terms when calculating offset
bestfitNbin = 50                         # the number of binned values to overplot on the bestfit 4-panel figure (use None if you don't want these overplotted)
nFrames  = 64                            # number of frames per binned data point
initializeWithOld = False                # initial with previous mcmc results using the same method
pldIgnoreFrames = True                   # Whether or not to use the PLD photometry that ignored bad frames
pldAddStack = False                      # Whether or not to use the PLD photometry that used background correction stacks
debug = False                            # True if user wants details about the lambda functions created

#non-unity multiplicative factors if you have dilution from a nearby companion
compFactors = np.ones(len(planets))

# Adding companion dilution correction factor for WASP-12b
compFactors[planets=='WASP-12b'] += 0.8858*0.1196
compFactors[planets=='WASP-12b_old'] += 0.8858*0.1196
<<<<<<< HEAD
=======

>>>>>>> decddbe8


# Set this to non-zero if you want to remove some initial data points
cuts = np.zeros(len(planets)).astype(int)




#####################################################################################################
# Everything below is automated


if rootpath[-1]!='/':
    rootpath += '/'


## Download the most recent exoplanet archive data, and select the best constrained value for each parameter
dh.downloadExoplanetArchive()

for iterationNumber in range(len(planets)):
    
    planet = planets[iterationNumber]
    channel = channels[iterationNumber]
    compFactor = compFactors[iterationNumber]
    cut_tmp = cuts[iterationNumber]
    minPoly = minPolys[iterationNumber]
    maxPoly = maxPolys[iterationNumber]
    
    #########################
    # Load archival/custom data and prepare some variables
    
    # This is going to work if the planet is within https://exoplanetarchive.ipac.caltech.edu/ database
    if planet!='WASP-18b':
        p0_obj = dh.loadArchivalData(rootpath, planet, channel)
    
    ## If you would rather load your own data (e.g. your planet isn't in the exoplanet archive),
    ## you can use the function below. The error parameters are optional inputs, but are required if you want
    ## to put a prior on a parameter.
    if planet=='WASP-18b':
        # The combination of parameters loaded for WASP-18b are not consistent with each other
        p0_obj = dh.loadCustomData(rootpath, planet, channel, 0.09716, 3.562, 0.9414526, 2458375.169883,
                                   84.88, 0.0091, 269, 6431, 4.47, 0.11,
                                   0.00014, 0.022, 0.000026, 0.0000016, 0.33, 0.00200, 3, 48)
    # p0_obj = loadCustomData(rootpath, planet, channel, rp, a, per, t0, inc, e, argp, Tstar, logg, feh,
    #                         rp_err, a_err, t0_err, per_err, inc_err, e_err, argp_err, Tstar_err)
    
    # if you want to use the best fit params from a previous MCMC run            
    if initializeWithOld:
        p0_obj = dh.reload_old_fit(path_params, p0_obj)
    
    with open(rootpath+planet+'/analysis/'+channel+'/cutFirstAOR.txt', 'r') as file:
        cutFirstAOR = file.readline().strip()=='True'
    
    # make all of the mode options
    modes = []                                # Detector model and Phase variation order
    for polyOrder in range(minPoly,maxPoly+1):
        modes.append('Poly'+str(polyOrder)+'_v1')
        modes.append('Poly'+str(polyOrder)+'_v2')
        if tryEllipse:
            modes.append('Poly'+str(polyOrder)+'_v1_ellipse')
            modes.append('Poly'+str(polyOrder)+'_v1_ellipseOffset')
    
    if PLDAper:
        interfix = 'Aper'
    else:
        interfix = ''
    if tryPLD1_3x3:
        modes.append('PLD'+interfix+'1_3x3_v1')
        modes.append('PLD'+interfix+'1_3x3_v2')
    if tryPLD2_3x3:
        modes.append('PLD'+interfix+'2_3x3_v1')
        modes.append('PLD'+interfix+'2_3x3_v2')
    if tryPLD1_5x5:
        modes.append('PLD'+interfix+'1_5x5_v1')
        modes.append('PLD'+interfix+'1_5x5_v2')
    if tryPLD2_5x5:
        modes.append('PLD'+interfix+'2_5x5_v1')
        modes.append('PLD'+interfix+'2_5x5_v2')
    
    if tryBliss:
        modes.append('BLISS_v1')
        modes.append('BLISS_v2')
    
    if tryGP:
        modes.append('GP_v1')
        modes.append('GP_v2')
    
    if tryPSFW:
        modes.extend([mode+'_PSFW' for mode in modes])
    
    if usePSFX:
        mode_appendix = '_PSFX'+mode_appendix
    
    modes = [mode+mode_appendix for mode in modes]
    
    for mode in modes:
        
        print('Beginning', planet, channel, mode, flush=True)
        
        p0_obj['mode'] = mode
        
        #########################
        # Load data for fitting
        
        # Figure out where data is located
        if 'pldaper' in mode.lower():
            # Get separately aperture data for when running PLDAper, and decide if ignoreFrame from aperture photometry
            foldername_aper = dh.findPhotometry(rootpath, planet, channel, 'Poly2_v1')[0]
            if len(ignoreFrames)==0:
                pldIgnoreFrames = False
            else:
                pldIgnoreFrames = True
            foldername_psf = ''
        elif 'psfx' in mode.lower():
            foldername_psf = dh.findPhotometry(rootpath, planet, channel, 'PSFX')[0]
            foldername_aper = ''
        else:
            foldername_aper, foldername_psf = '', ''

        (foldername, filename, filename_full, savepath,
        path_params, AOR_snip, aors, breaks, ignoreFrames) = dh.findPhotometry(rootpath, planet, channel,
                                                                               mode, pldIgnoreFrames, pldAddStack)

        with open(rootpath+planet+'/analysis/'+channel+'/cutFirstAOR.txt', 'r') as file:
            cutFirstAOR = file.readline().strip()=='True'

        # For datasets where the first AOR is peak-up data
        if cutFirstAOR:
            rawfiles = np.sort(os.listdir(rootpath+planet+'/data/'+channel+'/'+aors[0]+'/'+channel+'/bcd/'))
            rawfiles  = [rawfile for rawfile in rawfiles if '_bcd.fits' in rawfile]
            cut = cut_tmp+len(rawfiles)
        else:
            cut = cut_tmp

        # loading full data set for BIC calculation afterwards
        if 'pld' in mode.lower():
            # get data from unbinned photometry for chi2 on unbinned data calculation later
            Pnorm_full, flux_full, time_full = helpers.get_full_data(foldername, filename_full, mode,
                                                                     foldername_aper=foldername_aper,
                                                                     cut=cut, nFrames=nFrames, ignore=ignoreFrames)
            # Get Data we'll analyze
            Pnorm_0, flux0, time0 = helpers.get_data(foldername, filename, mode,
                                                     foldername_aper=foldername_aper)
            Pnorm, flux, time = helpers.get_data(foldername, filename, mode,
                                                 foldername_aper=foldername_aper, cut=cut)

            pca = PCA(n_components=int(Pnorm_full.shape[0]-1))
            pca.fit(Pnorm_full.T)
            Pnorm_full = pca.transform(Pnorm_full.T).T
            Pnorm_full = np.append(np.ones_like(Pnorm_full[:1]), Pnorm_full, axis=0)

            pca = PCA(n_components=int(Pnorm.shape[0]-1))
            pca.fit(Pnorm.T)
            Pnorm = pca.transform(Pnorm.T).T
            Pnorm = np.append(np.ones_like(Pnorm[:1]), Pnorm, axis=0)

            if not oldPhotometry:
                if 'pldaper' in mode.lower():
                    path_temp = foldername_aper+filename_aper
                else:
                    path_temp = foldername+filename
                sigF_photon_ppm = dh.get_photon_limit(path_temp, mode, nFrames, ignoreFrames)

            # FIX: Add an initial PLD plot
        else:
            # get data from photometry
            (flux_full, time_full, xdata_full, ydata_full,
             psfxw_full, psfyw_full) = helpers.get_full_data(foldername, filename_full, mode,
                                                             foldername_psf=foldername_psf,
                                                             cut=cut, nFrames=nFrames, ignore=ignoreFrames)
            # Get Data we'll analyze
            (flux0, time0, xdata0, ydata0, psfxw0, psfyw0) = helpers.get_data(foldername, filename, mode,
                                                                              foldername_psf=foldername_psf)
            (flux, time, xdata, ydata, psfxw, psfyw) = helpers.get_data(foldername, filename, mode,
                                                                        foldername_psf=foldername_psf, cut=cut)

            if not oldPhotometry:
                sigF_photon_ppm = dh.get_photon_limit(foldername+filename, mode, nFrames, ignoreFrames)

            ## FIX: peritime doesn't get made
            if True:#'ecosw' in dparams_input and 'esinw' in dparams_input:
                # make photometry plots
                make_plots.plot_photometry(time0, flux0, xdata0, ydata0, psfxw0, psfyw0, 
                                           time, flux, xdata, ydata, psfxw, psfyw, breaks, savepath,
                                           showPlot=True)
            else:
                # plot raw data
                make_plots.plot_photometry(time0, flux0, xdata0, ydata0, psfxw0, psfyw0, 
                                           time, flux, xdata, ydata, psfxw, psfyw, breaks, savepath,
                                           peritime, showPlot=True)

        # Calculate the photon noise limit
        if oldPhotometry:
            # Fix the old, unhelpful units to electrons to compute photon noise limit
            sigF_photon_ppm = dh.get_photon_limit_oldData(rootpath, foldername+filename, foldername_aper+filename_aper,
                                                          planet, channel, mode, aors, nFrames, ignoreFrames)
        
        #########################
        # Initialize the guessed parameters and prepare priors
        
        # makes list of parameters that won't be fitted 
        dparams = helpers.expand_dparams(dparams_input, mode)
        
        p0, p0_labels, p0_fancyLabels = helpers.get_p0(dparams, p0_obj)
        
        # Put gparams and uparams in the right order and remove any that aren't being fitted
        gparams = np.array([parm for parm in p0_labels if parm in gparams_raw])
        uparams_unsorted = np.copy(uparams_raw)
        uparams = np.array([parm for parm in p0_labels if parm in uparams_raw])
        uparams_limits = np.array([uparams_limits_raw[np.where(uparams_unsorted==uparams[i])[0][0]]
                                   for i in range(len(uparams))])
        
        gpriorInds = np.array([np.where(p0_labels==gpar)[0][0] for gpar in gparams])
        upriorInds = np.array([np.where(p0_labels==upar)[0][0] for upar in uparams if upar in p0_labels])
        if 'gp' in mode.lower():
            gammaInd = np.where(p0_labels=='gpAmp')[0][0]
        else:
            gammaInd = None
        
        # set up Gaussian priors
        priors, errs = dh.setup_gpriors(gparams, p0_obj)
        
        #########################
        # Setup detector, astrophysical, and full-signal functions
        
        # Get the astrophysical function
        astro_func = freeze.make_lambdafunc(astro_models.ideal_lightcurve, dparams, p0_obj, debug=debug)
        astro_labels = inspect.getfullargspec(astro_func).args[1:]
        astro_inputs = time
        astro_inputs_full = time_full
        
        # Compute an initial guess for the astro model
        astro_guess = astro_func(astro_inputs, **dict([[label, p0[i]] for i, label in enumerate(p0_labels)
                                                       if label in astro_labels]))
        
        # Get the function that checks whether the lightcurve is positive
        positivity_func = freeze.make_lambdafunc(astro_models.check_phase, np.append(dparams, 'checkPhasePhis'),
                                                 p0_obj, debug=debug)
        positivity_labels = np.array([label for label in ['A', 'B', 'C', 'D'] if label not in dparams])
        
        # Get all of the detector functions used and freeze any requested parameters
        detec_funcs = []
        # Get the names of the fitted parameters for each function
        detec_labels = []
        # Get the inputs needed for each detector function
        detec_inputs = []
        detec_inputs_full = []
        if 'poly' in mode.lower():
            func = freeze.make_lambdafunc(detec_models.detec_model_poly, dparams, p0_obj, debug=debug)
            detec_funcs.append(func)
            detec_labels.append(inspect.getfullargspec(func).args[2:])
            detec_inputs.append([xdata, ydata, mode])
            detec_inputs_full.append([xdata_full, ydata_full, mode])
        if 'pld' in mode.lower():
            func = freeze.make_lambdafunc(detec_models.detec_model_PLD, dparams, p0_obj, debug=debug)
            detec_funcs.append(func)
            detec_labels.append(inspect.getfullargspec(func).args[2:])
            detec_inputs.append([Pnorm, mode])
            detec_inputs_full.append([Pnorm_full, mode])
        if 'bliss' in mode.lower():
            func = freeze.make_lambdafunc(detec_models.detec_model_bliss, dparams, p0_obj, debug=debug)
            detec_funcs.append(func)
            detec_labels.append(inspect.getfullargspec(func).args[2:])
            detec_inputs.append(bliss.precompute(flux, xdata, ydata, mode,
                                                blissNBin, astro_guess, savepath, plot=True))
            detec_inputs_full.append(bliss.precompute(flux_full, xdata_full, ydata_full,
                                                     blissNBin))
        if 'gp' in mode.lower():
            func = freeze.make_lambdafunc(detec_models.detec_model_GP, dparams, p0_obj, debug=debug)
            detec_funcs.append(func)
            detec_labels.append(inspect.getfullargspec(func).args[2:])
            detec_inputs.append([flux, xdata, ydata, True])
            detec_inputs_full.append([flux_full, xdata_full, ydata_full, True])
        if 'hside' in mode.lower():
            for i, brk in enumerate(breaks):
                # Set the break points for the heaviside function
                p0_obj[f's{i}break'] = brk
                dparams = np.append(dparams, [f's{i}break'])
            func = freeze.make_lambdafunc(detec_models.hside, dparams, p0_obj, debug=debug)
            detec_funcs.append(func)
            detec_labels.append(inspect.getfullargspec(func).args[2:])
            detec_inputs.append(time)
            detec_inputs_full.append(time_full)
        if 'tslope' in mode.lower():
            func = freeze.make_lambdafunc(detec_models.tslope, dparams, p0_obj, debug=debug)
            detec_funcs.append(func)
            detec_labels.append(inspect.getfullargspec(func).args[2:])
            detec_inputs.append(time)
            detec_inputs_full.append(time_full)
        if 'psfw' in mode.lower():
            func = freeze.make_lambdafunc(detec_model_PSFW, dparams, p0_obj, debug=debug)
            detec_funcs.append(func)
            detec_labels.append(inspect.getfullargspec(func).args[2:])
            detec_inputs.append(psfxw, psfyw)
            detec_inputs_full.append(psfxw_full, psfyw_full)
        
        if len(detec_funcs)==0:
            raise NotImplementedError(f'mode=\'{mode}\' is not implemented.')
        
        # Get the full-signal function that models the astrophysical and detector signals
        signal_func = detec_models.signal
        signal_inputs = [p0_labels, astro_func, astro_labels, astro_inputs, detec_funcs, detec_labels, detec_inputs]
        signal_inputs_full = [p0_labels, astro_func, astro_labels, astro_inputs_full,
                              detec_funcs, detec_labels, detec_inputs_full]
        
        lnprob_inputs = [flux, mode, p0_labels, signal_func, signal_inputs,
                         gpriorInds, priors, errs, upriorInds, uparams_limits, gammaInd,
                         positivity_func, positivity_labels]
        
        #########################        
        # Run initial optimization on detector parameters
        ## Run several gradient descents, short MCMCs, and then gradient descents to allow full burn-in
        ### Feel free to use your own maximum likelihood method - here we just offer a simple method that should often work. 
        ### The objective of this step is just to start the final MCMC in a reasonable region of parameter space
        
        if runMCMC and not initializeWithOld:
            p0 = dh.burnIn(p0, p0_labels, mode, astro_func, astro_labels, astro_inputs, signal_func, signal_inputs,
                           lnprob_inputs, gparams, gpriorInds, priors, errs, time, flux, breaks, bestfitNbin, 
                           ncpu, savepath, showPlot=False, nIterScipy=nIterScipy)
        
        #########################
        # Run the MCMC
        
        ndim, nwalkers = len(p0), 150
        
        if runMCMC:
            # get scattered starting points in parameter space
            # MUST have the initial spread such that every walker passes the lnprior functions
            p0_rel_errs = 1e-4*np.ones_like(p0)
            gpriorInds = [np.where(p0_labels==gpar)[0][0] for gpar in gparams]
            p0_rel_errs[gpriorInds] = np.array(errs)/np.array(priors)
            pos0 = np.array([p0*(1+p0_rel_errs*np.random.randn(ndim))+p0_rel_errs/10.*np.abs(np.random.randn(ndim))
                             for i in range(nwalkers)])
            
            # Make sure that all starting positions pass the lnpriors, fix them if they don't
            priorlnls = np.array([np.isinf(helpers.lnprob(p_tmp, *lnprob_inputs)) for p_tmp in pos0])
            iters = 10
            while np.any(priorlnls) and iters>0:
                p0_rel_errs /= 1.5
                pos0[priorlnls] = np.array([p0*(1+p0_rel_errs*np.random.randn(ndim))
                                              +p0_rel_errs/10.*np.abs(np.random.randn(ndim))
                                            for i in range(np.sum(priorlnls))])
                priorlnls[priorlnls] = np.array([np.isinf(helpers.lnprob(p_tmp, *lnprob_inputs))
                                                 for p_tmp in pos0[priorlnls]])
                iters -= 1
            if iters==0 and np.any(priorlnls):
                print('Warning: Some of the initial values still fail the lnprior!')
                print('The following MCMC will most likely not work', flush=True)
            
            # Run the MCMC
            print('Running MCMC', flush=True)
            with threadpool_limits(limits=1, user_api='blas'):
                with Pool(ncpu) as pool:
                    sampler = emcee.EnsembleSampler(nwalkers, ndim, helpers.lnprob, args=lnprob_inputs,
                                                    a = 2, pool=pool)
                    pos2, prob, state = sampler.run_mcmc(pos0, np.rint((nBurnInSteps2+nProductionSteps)/nwalkers),
                                                         progress=True)
            print("Mean acceptance fraction: {0:.3f}".format(np.mean(sampler.acceptance_fraction)), flush=True)
            
            # Show the evolution of MCMC walkers
            burnInChain = sampler.chain[:,:int(np.rint((nBurnInSteps2)/nwalkers)),:]
            fname = savepath+'MCMC_burninWalkers_'+mode+'.pdf'
            make_plots.walk_style(burnInChain, p0_fancyLabels, 10, fname, showPlot=False)
            
            # Get only the production steps
            lnprobchain = sampler.get_log_prob(discard=int(np.rint((nBurnInSteps2)/nwalkers))).swapaxes(0,1)
            chain = sampler.get_chain(discard=int(np.rint((nBurnInSteps2)/nwalkers))).swapaxes(0,1)
            
            #Saving MCMC Results
            pathchain = savepath + 'samplerchain_'+mode+'.npy'
            pathlnlchain = savepath + 'samplerlnlchain_'+mode+'.npy'
            pathposit = savepath + 'samplerposi_'+mode+'.npy'
            pathlnpro = savepath + 'samplerlnpr_'+mode+'.npy'
            np.save(pathchain, chain)
            np.save(pathlnlchain, lnprobchain)
            np.save(pathposit, pos2)
            np.save(pathlnpro, prob)   
            
        else:
            
            pathchain = savepath + 'samplerchain_'+mode+'.npy'
            pathlnlchain = savepath + 'samplerlnlchain_'+mode+'.npy'
            chain = np.load(pathchain)
            lnprobchain = np.load(pathlnlchain)
            
            pathlnpro = savepath + 'samplerlnpr_'+mode+'.npy'
            if os.path.exists(pathlnpro):
                lnprobability = np.load(pathlnpro)
        
        samples = chain.reshape((-1, ndim))
        
        #########################
        # Output results from MCMC
        
        p0_mcmc, MCMC_Results, residuals = dh.print_MCMC_results(flux, flux_full, chain, lnprobchain, mode, channel,
                                                                 signal_func, signal_inputs, signal_inputs_full,
                                                                 p0_labels, p0_obj, astro_func, astro_inputs,
                                                                 astro_inputs_full, astro_labels, usebestfit, savepath,
                                                                 sigF_photon_ppm, nFrames, secondOrderOffset,
                                                                 compFactor)
        
        # Make a plot showing the evolution of the astro parameters
        ind_a = len(astro_labels) # index where the astro params
        labels = p0_fancyLabels[np.in1d(p0_labels, astro_labels)]
        fname = savepath+'MCMC_astroWalkers_'+mode+'.pdf'
        make_plots.walk_style(chain[:,:,:ind_a], labels, 10, fname, showPlot=False)
        
        # Make a plot showing the evolution of the detector parameters
        if 'bliss' not in mode.lower() or r'$\sigma_F$' in p0_fancyLabels:
            labels = p0_fancyLabels[np.logical_not(np.in1d(p0_labels, astro_labels))]
            fname = savepath+'MCMC_detecWalkers_'+mode+'.pdf'
            make_plots.walk_style(chain[:,:,ind_a:], labels, 10, fname, showPlot=False)
        
        # Make a corner plot for the astro parameters
        if runMCMC:
            labels = p0_fancyLabels[np.in1d(p0_labels, astro_labels)]
            fig = corner.corner(samples[:,:ind_a], labels=labels, quantiles=[0.16, 0.5, 0.84], show_titles=True, 
                                plot_datapoints=True, title_kwargs={"fontsize": 12})
            plotname = savepath + 'MCMC_corner_'+mode+'.pdf'
            fig.savefig(plotname, bbox_inches='tight')
            plt.close()
        
        # Clear out the RAM
        samples = None
        sampler = None
        chain = None
        lnprobchain = None
        
        #########################
        # Plot the final model (best-fit parameters if usebestfit==True, otherwise median of MCMC chain)
        
        astroModel = astro_func(astro_inputs, **dict([[label, p0_mcmc[i]] for i, label in enumerate(p0_labels)
                                                      if label in astro_labels]))
        signalModel = signal_func(p0_mcmc, *signal_inputs)
        detecModel = signalModel/astroModel
        
        make_plots.plot_model(time, flux, astroModel, detecModel, breaks, savepath, 'Bestfit_'+mode+'.pdf',
                              nbin=bestfitNbin, showPlot=False, fontsize=24)
        
        #########################
        # Look at residual red noise in data
        
        #WARNING: these durations assume circular orbits!!!
        intTime = (time[1]-time[0])
        ingrDuration = helpers.getIngressDuration(p0_mcmc, p0_labels, p0_obj, intTime)
        occDuration = helpers.getOccultationDuration(p0_mcmc, p0_labels, p0_obj, intTime)
        
        minBins = 5
        
        make_plots.plot_rednoise(residuals, minBins, ingrDuration, occDuration, intTime,
                                 mode, savepath, savetxt=True, showPlot=False)
        
        #########################
        # Look for residual correlations after fit
        
        if 'pld' not in mode.lower():
            make_plots.look_for_residual_correlations(time, flux, xdata, ydata, psfxw, psfyw, residuals,
                                                      p0_mcmc, p0_labels, p0_obj, mode, savepath, showPlot=False)
        <|MERGE_RESOLUTION|>--- conflicted
+++ resolved
@@ -79,11 +79,6 @@
 # Adding companion dilution correction factor for WASP-12b
 compFactors[planets=='WASP-12b'] += 0.8858*0.1196
 compFactors[planets=='WASP-12b_old'] += 0.8858*0.1196
-<<<<<<< HEAD
-=======
-
->>>>>>> decddbe8
-
 
 # Set this to non-zero if you want to remove some initial data points
 cuts = np.zeros(len(planets)).astype(int)
